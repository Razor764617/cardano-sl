--- conflicted
+++ resolved
@@ -30,13 +30,9 @@
       --system-start $system_start \
       --log-config explorer/log-config.yaml \
       --topology ./run/topology0.yaml \
-<<<<<<< HEAD
       --node-id explorer \
-      --kademlia ./run/kademlia_explorer.yaml \
-=======
->>>>>>> 645f02c9
       --no-ntp"
-#      --kademlia ./run/kademlia_explorer.yaml \ # topology is not kademlia-suitable
+#     --kademlia ./run/kademlia_explorer.yaml \ # topology is not kademlia-suitable
 echo "$cmd"
 $cmd
 #tmux select-pane -t 3
