--- conflicted
+++ resolved
@@ -17,7 +17,6 @@
 import           Serokell.Util (enumerate, listJson)
 import           System.Wlog (logDebug, logInfo, modifyLoggerName)
 
-<<<<<<< HEAD
 import           Pos.Client.Txp.Addresses (MonadAddresses)
 import           Pos.Client.Txp.Network (TxMode)
 import           Pos.Configuration (HasNodeConfiguration, pendingTxResubmitionPeriod,
@@ -38,35 +37,10 @@
 import           Pos.Wallet.Web.Pending.Types (PendingTx (..), PtxCondition (..), ptxNextSubmitSlot,
                                                _PtxApplying)
 import           Pos.Wallet.Web.Pending.Util (sortPtxsChrono)
-import           Pos.Wallet.Web.State (MonadWalletDB, PtxMetaUpdate (PtxIncSubmitTiming),
-                                       casPtxCondition, getPendingTx, getPendingTxs, ptxUpdateMeta)
+import           Pos.Wallet.Web.State (PtxMetaUpdate (PtxIncSubmitTiming), WalletDB,
+                                       casPtxCondition, getPendingTx, getPendingTxs,
+                                       getWalletSnapshot, ptxUpdateMeta)
 import           Pos.Wallet.Web.Util (getWalletAssuredDepth)
-=======
-import           Pos.Client.Txp.Addresses          (MonadAddresses)
-import           Pos.Communication.Protocol        (SendActions (..))
-import           Pos.Configuration                 (HasNodeConfiguration,
-                                                    pendingTxResubmitionPeriod,
-                                                    walletTxCreationDisabled)
-import           Pos.Core                          (ChainDifficulty (..), SlotId (..),
-                                                    difficultyL)
-import           Pos.Core.Configuration            (HasConfiguration)
-import           Pos.DB.DB                         (getTipHeader)
-import           Pos.Slotting                      (getNextEpochSlotDuration, onNewSlot)
-import           Pos.Util.LogSafe                  (logInfoS)
-import           Pos.Util.Chrono                   (getOldestFirst)
-import           Pos.Wallet.SscType                (WalletSscType)
-import           Pos.Wallet.Web.Mode               (MonadWalletWebMode)
-import           Pos.Wallet.Web.Pending.Submission (ptxResubmissionHandler,
-                                                    submitAndSavePtx)
-import           Pos.Wallet.Web.Pending.Types      (PendingTx (..), PtxCondition (..),
-                                                    ptxNextSubmitSlot, _PtxApplying)
-import           Pos.Wallet.Web.Pending.Util       (sortPtxsChrono, usingPtxCoords)
-import           Pos.Wallet.Web.State              (WalletSnapshot, askWalletDB, askWalletSnapshot,
-                                                    PtxMetaUpdate (PtxIncSubmitTiming),
-                                                    casPtxCondition, getPendingTx,
-                                                    getPendingTxs, ptxUpdateMeta)
-import           Pos.Wallet.Web.Util               (getWalletAssuredDepth)
->>>>>>> 9c3a58e3
 
 type MonadPendings ctx m =
     ( TxMode m
@@ -76,52 +50,34 @@
     , MonadReporting ctx m
     , HasShutdownContext ctx
     , MonadSlots ctx m
-    , MonadWalletDB ctx m
     , HasConfiguration
     , HasNodeConfiguration
     )
 
-<<<<<<< HEAD
-processPtxInNewestBlocks :: MonadPendings ctx m => PendingTx -> m ()
-processPtxInNewestBlocks PendingTx{..} = do
-    mdepth <- getWalletAssuredDepth _ptxWallet
+processPtxInNewestBlocks :: MonadPendings ctx m => WalletDB -> PendingTx -> m ()
+processPtxInNewestBlocks db PendingTx{..} = do
+    ws <- getWalletSnapshot db
     tipDiff <- view difficultyL <$> DB.getTipHeader
     if | PtxInNewestBlocks ptxDiff <- _ptxCond,
-         Just depth <- mdepth,
+         Just depth <- getWalletAssuredDepth ws _ptxWallet,
          longAgo depth ptxDiff tipDiff -> do
-             void $ casPtxCondition _ptxWallet _ptxTxId _ptxCond PtxPersisted
+             void $ casPtxCondition db _ptxWallet _ptxTxId _ptxCond PtxPersisted
              logInfoSP $ \sl -> sformat ("Transaction "%secretOnlyF sl build%" got persistent") _ptxTxId
-=======
-processPtxInNewestBlocks :: MonadPendings m
-                         => WalletSnapshot -> PendingTx -> m ()
-processPtxInNewestBlocks ws PendingTx{..} = do
-    let mdepth = getWalletAssuredDepth ws _ptxWallet
-    tipDiff <- view difficultyL <$> getTipHeader @WalletSscType
-    if | PtxInNewestBlocks ptxDiff <- _ptxCond,
-         Just depth <- mdepth,
-         longAgo depth ptxDiff tipDiff -> do
-             db <- askWalletDB
-             void $ casPtxCondition db _ptxWallet _ptxTxId _ptxCond PtxPersisted
-             logInfoS $ sformat ("Transaction "%build%" got persistent") _ptxTxId
->>>>>>> 9c3a58e3
        | otherwise -> pass
   where
      longAgo depth (ChainDifficulty ptxDiff) (ChainDifficulty tipDiff) =
          ptxDiff + depth <= tipDiff
 
-<<<<<<< HEAD
-resubmitTx :: MonadPendings ctx m => (TxAux -> m Bool) -> PendingTx -> m ()
-resubmitTx submitTx ptx =
+resubmitTx :: MonadPendings ctx m
+           => WalletDB
+           -> (TxAux -> m Bool)
+           -> PendingTx
+           -> m ()
+resubmitTx db submitTx ptx =
     handleAny (\_ -> pass) $ do
         logInfoSP $ \sl -> sformat ("Resubmitting tx "%secretOnlyF sl build) (_ptxTxId ptx)
-=======
-resubmitTx :: MonadPendings m => SendActions m -> WalletSnapshot -> PendingTx -> m ()
-resubmitTx SendActions{..} ws ptx =
-    handleAll (\_ -> pass) $ do
-        logInfoS $ sformat ("Resubmitting tx "%build) (_ptxTxId ptx)
->>>>>>> 9c3a58e3
-        let submissionH = ptxResubmissionHandler ptx
-        submitAndSavePtx submitTx submissionH ptx
+        let submissionH = ptxResubmissionHandler db ptx
+        submitAndSavePtx db submitTx submissionH ptx
         updateTiming
   where
     reportNextCheckTime time =
@@ -130,32 +86,23 @@
                 %build) (_ptxTxId ptx) time
 
     updateTiming = do
-        db <- askWalletDB
         usingPtxCoords (ptxUpdateMeta db) ptx PtxIncSubmitTiming
+        ws <- getWalletSnapshot db
         let nextCheck = view ptxNextSubmitSlot <$> usingPtxCoords (getPendingTx ws) ptx
         whenJust nextCheck reportNextCheckTime
 
 -- | Distributes pending txs submition over current slot ~evenly
 resubmitPtxsDuringSlot
-<<<<<<< HEAD
     :: MonadPendings ctx m
-    => (TxAux -> m Bool)
+    => WalletDB
+    -> (TxAux -> m Bool)
     -> [PendingTx]
     -> m ()
-resubmitPtxsDuringSlot submitTx ptxs = do
+resubmitPtxsDuringSlot db submitTx ptxs = do
     interval <- evalSubmitDelay (length ptxs)
     void . forConcurrently (enumerate ptxs) $ \(i, ptx) -> do
         delay (interval * i)
-        resubmitTx submitTx ptx
-=======
-    :: MonadPendings m
-    => SendActions m -> WalletSnapshot -> [PendingTx] -> m ()
-resubmitPtxsDuringSlot sendActions ws ptxs = do
-    interval <- evalSubmitDelay (length ptxs)
-    forM_ ptxs $ \ptx -> do
-        delay interval
-        fork $ resubmitTx sendActions ws ptx
->>>>>>> 9c3a58e3
+        resubmitTx db submitTx ptx
   where
     submitionEta = 5 :: Second
     evalSubmitDelay toResubmitNum = do
@@ -165,18 +112,13 @@
         return (checkPeriod `div` fromIntegral toResubmitNum)
 
 processPtxsToResubmit
-<<<<<<< HEAD
     :: MonadPendings ctx m
-    => (TxAux -> m Bool)
+    => WalletDB
+    -> (TxAux -> m Bool)
     -> SlotId
     -> [PendingTx]
     -> m ()
-processPtxsToResubmit submitTx _curSlot ptxs = do
-=======
-    :: MonadPendings m
-    => SendActions m -> WalletSnapshot -> SlotId -> [PendingTx] -> m ()
-processPtxsToResubmit sendActions ws curSlot ptxs = do
->>>>>>> 9c3a58e3
+processPtxsToResubmit db submitTx _curSlot ptxs = do
     ptxsPerSlotLimit <- evalPtxsPerSlotLimit
     let toResubmit =
             take (min 1 ptxsPerSlotLimit) $  -- for now the limit will be 1,
@@ -186,15 +128,10 @@
             ptxs
     unless (null toResubmit) $ do
         logInfo $ "We are going to resubmit some transactions"
-<<<<<<< HEAD
         logInfoSP $ \sl -> sformat (fmt sl) (map _ptxTxId toResubmit)
     when (null toResubmit) $
         logDebug "There are no transactions to resubmit"
-    resubmitPtxsDuringSlot submitTx toResubmit
-=======
-    logInfoS $ sformat fmt (map _ptxTxId toResubmit)
-    resubmitPtxsDuringSlot sendActions ws toResubmit
->>>>>>> 9c3a58e3
+    resubmitPtxsDuringSlot db submitTx toResubmit
   where
     fmt sl = "Transactions to resubmit on current slot: "%secureListF sl listJson
     evalPtxsPerSlotLimit = do
@@ -209,55 +146,39 @@
 -- | Checks and updates state of given pending transactions, resubmitting them
 -- if needed.
 processPtxs
-<<<<<<< HEAD
     :: MonadPendings ctx m
-    => (TxAux -> m Bool)
+    => WalletDB
+    -> (TxAux -> m Bool)
     -> SlotId
     -> [PendingTx]
     -> m ()
-processPtxs submitTx curSlot ptxs = do
-    mapM_ processPtxInNewestBlocks ptxs
+processPtxs db submitTx curSlot ptxs = do
+    mapM_ (processPtxInNewestBlocks db) ptxs
     if walletTxCreationDisabled
     then logDebug "Transaction resubmission is disabled"
-    else processPtxsToResubmit submitTx curSlot ptxs
+    else processPtxsToResubmit db submitTx curSlot ptxs
 
 processPtxsOnSlot
     :: MonadPendings ctx m
-    => (TxAux -> m Bool)
+    => WalletDB
+    -> (TxAux -> m Bool)
     -> SlotId
     -> m ()
-processPtxsOnSlot submitTx curSlot = do
-    ptxs <- getPendingTxs
-    let sortedPtxs = getOldestFirst $ sortPtxsChrono ptxs
-    processPtxs submitTx curSlot sortedPtxs
-=======
-    :: MonadPendings m
-    => SendActions m -> WalletSnapshot -> SlotId -> [PendingTx] -> m ()
-processPtxs sendActions ws curSlot ptxs = do
-    mapM_ (processPtxInNewestBlocks ws) ptxs
-
-    if walletTxCreationDisabled
-    then logDebug "Transaction resubmission is disabled"
-    else processPtxsToResubmit sendActions ws curSlot ptxs
-
-processPtxsOnSlot
-    :: MonadPendings m
-    => SendActions m -> SlotId -> m ()
-processPtxsOnSlot sendActions curSlot = do
-    ws <- askWalletSnapshot
+processPtxsOnSlot db submitTx curSlot = do
+    ws <- getWalletSnapshot db
     let ptxs = getPendingTxs ws
     let sortedPtxs = getOldestFirst $ sortPtxsChrono ptxs
-    processPtxs sendActions ws curSlot sortedPtxs
->>>>>>> 9c3a58e3
+    processPtxs db submitTx curSlot sortedPtxs
 
 -- | On each slot this takes several pending transactions and resubmits them if
 -- needed and possible.
 startPendingTxsResubmitter
     :: MonadPendings ctx m
-    => (TxAux -> m Bool)
+    => WalletDB
+    -> (TxAux -> m Bool)
     -> m ()
-startPendingTxsResubmitter submitTx =
-    setLogger $ onNewSlot onsp (processPtxsOnSlot submitTx)
+startPendingTxsResubmitter db submitTx =
+    setLogger $ onNewSlot onsp (processPtxsOnSlot db submitTx)
   where
     setLogger = modifyLoggerName (<> "tx" <> "resubmitter")
     onsp :: OnNewSlotParams
