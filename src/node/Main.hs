--- conflicted
+++ resolved
@@ -128,21 +128,8 @@
                     "vss.keypair"
                     vssKeyGen
             systemStart <- getSystemStart inst args
-<<<<<<< HEAD
             let currentParams = nodeParams args spendingSK systemStart
                 gtParams = gtSscParams args vssSK
-            putText $ "Running using " <> show sscAlgo
-            case (enableStats, sscAlgo) of
-                (True, GodTossingAlgo) ->
-                    runNodeStats @SscGodTossing inst [] currentParams gtParams
-                (True, NistBeaconAlgo) ->
-                    runNodeStats @SscNistBeacon inst [] currentParams ()
-                (False, GodTossingAlgo) ->
-                    runNodeProduction @SscGodTossing inst [] currentParams gtParams
-                (False, NistBeaconAlgo) ->
-                    runNodeProduction @SscNistBeacon inst [] currentParams ()
-=======
-            let currentParams = nodeParams args spendingSK vssSK systemStart
                 currentPlugins :: (SscConstraint ssc, WorkMode ssc m) => [m ()]
                 currentPlugins = plugins args
                 currentPluginsGT :: (WorkMode SscGodTossing m) => [m ()]
@@ -150,14 +137,13 @@
             putText $ "Running using " <> show sscAlgo
             case (enableStats, sscAlgo) of
                 (True, GodTossingAlgo) ->
-                    runNodeStats @SscGodTossing inst currentPluginsGT currentParams
+                    runNodeStats @SscGodTossing inst currentPluginsGT currentParams gtParams
                 (True, NistBeaconAlgo) ->
-                    runNodeStats @SscNistBeacon inst currentPlugins currentParams
+                    runNodeStats @SscNistBeacon inst currentPlugins currentParams ()
                 (False, GodTossingAlgo) ->
-                    runNodeProduction @SscGodTossing inst currentPluginsGT currentParams
+                    runNodeProduction @SscGodTossing inst currentPluginsGT currentParams gtParams
                 (False, NistBeaconAlgo) ->
-                    runNodeProduction @SscNistBeacon inst currentPlugins currentParams
->>>>>>> 498fcbee
+                    runNodeProduction @SscNistBeacon inst currentPlugins currentParams ()
 
 nodeParams :: Args -> SecretKey -> Timestamp -> NodeParams
 nodeParams args@Args {..} spendingSK systemStart =
