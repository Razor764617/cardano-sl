--- conflicted
+++ resolved
@@ -124,29 +124,6 @@
         systemStart <- runTimeSlaveReal inst timeSlaveParams
 
         let params =
-<<<<<<< HEAD
-                NodeParams
-                { npDbPath        = Just woDbPath
-                , npDbPathM       = woDbPath
-                , npRebuildDb     = woRebuildDb
-                , npSystemStart   = systemStart
-                , npSecretKey     = sk
-                , npBaseParams    = baseParams
-                , npCustomUtxo    = Just $ genesisUtxo $
-                                    stakesDistr woFlatDistr woBitcoinDistr
-                , npTimeLord      = False
-                , npJLFile        = woJLFile
-                , npPropagation   = not woDisablePropagation
-                , npAttackTargets = []
-                , npAttackTypes   = []
-                }
-            gtParams =
-                GtParams
-                { gtpRebuildDb  = False
-                , gtpDbPath     = Nothing
-                , gtpSscEnabled = False
-                , gtpVssKeyPair = vssKeyPair
-=======
                 WalletParams
                 { wpDbPath      = Just woDbPath
                 , wpRebuildDb   = woRebuildDb
@@ -154,7 +131,6 @@
                 , wpSystemStart = systemStart
                 , wpGenesisKeys = woDebug
                 , wpBaseParams  = baseParams
->>>>>>> 85db8e82
                 }
 
             plugins :: [WalletRealMode ()]
