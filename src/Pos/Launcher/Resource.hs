--- conflicted
+++ resolved
@@ -27,13 +27,8 @@
 import           Data.Tagged                (untag)
 import qualified Data.Time                  as Time
 import           Formatting                 (sformat, shown, (%))
-<<<<<<< HEAD
-import           Mockable                   (Bracket, Catch, Mockable, MonadMockable,
-                                             Production (..), Throw, bracket, throw)
-=======
-import           Mockable                   (Catch, Mockable, Production (..), Throw,
-                                             throw, Bracket, bracket)
->>>>>>> 52ffff3f
+import           Mockable                   (Bracket, Catch, Mockable, Production (..),
+                                             Throw, bracket, throw)
 import           Network.QDisc.Fair         (fairQDisc)
 import qualified Network.Transport          as NT (closeTransport)
 import           Network.Transport.Abstract (Transport, hoistTransport)
@@ -120,14 +115,7 @@
 allocateNodeResources
     :: forall ssc m.
        ( SscConstraint ssc
-<<<<<<< HEAD
-       , SecurityWorkersClass ssc
-       , WithLogger m
-       , MonadIO m
-       , MonadMockable m
        , HasCoreConstants
-=======
->>>>>>> 52ffff3f
        )
     => Transport m
     -> NetworkConfig KademliaDHTInstance
@@ -203,11 +191,7 @@
 bracketNodeResources :: forall ssc m a.
       ( SscConstraint ssc
       , MonadIO m
-<<<<<<< HEAD
-      , MonadMockable m
       , HasCoreConstants
-=======
->>>>>>> 52ffff3f
       )
     => NodeParams
     -> SscParams ssc
@@ -244,11 +228,7 @@
 
 allocateNodeContext
     :: forall ssc .
-<<<<<<< HEAD
-      (SscConstraint ssc, SecurityWorkersClass ssc, HasCoreConstants)
-=======
-      (SscConstraint ssc)
->>>>>>> 52ffff3f
+      (HasCoreConstants, SscConstraint ssc)
     => NodeParams
     -> SscParams ssc
     -> ((Timestamp, TVar SlottingData) -> SlottingContextSum -> InitMode ssc ())
