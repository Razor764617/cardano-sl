{-# LANGUAGE AllowAmbiguousTypes   #-}
{-# LANGUAGE CPP                   #-}
{-# LANGUAGE FlexibleContexts      #-}
{-# LANGUAGE MultiParamTypeClasses #-}
{-# LANGUAGE MultiWayIf            #-}
{-# LANGUAGE RankNTypes            #-}
{-# LANGUAGE TupleSections         #-}
{-# LANGUAGE TypeFamilies          #-}

-- | Block processing related workers.

module Pos.Block.Worker
       ( blkOnNewSlot
       , blkWorkers
       ) where

import           Control.Lens               (ix, (^.), (^?))
import           Control.TimeWarp.Timed     (for, wait)
import           Data.Default               (def)
import           Formatting                 (build, sformat, shown, (%))
import           Serokell.Util              (VerificationRes (..), listJson)
import           Serokell.Util.Exceptions   ()
import           System.Wlog                (WithLogger, logDebug, logError, logInfo,
                                             logWarning)
import           Universum

import           Pos.Binary.Communication   ()
import           Pos.Block.Logic            (createGenesisBlock, createMainBlock)
import           Pos.Block.Network.Announce (announceBlock)
import           Pos.Constants              (networkDiameter)
import           Pos.Context                (getNodeContext, ncPropagation, ncPublicKey,
                                             ncSecretKey)
<<<<<<< HEAD
import           Pos.Context.Class          (tryReadLeaders)
import           Pos.Crypto                 (ProxySecretKey, pskIssuerPk, pskOmega)
=======
import           Pos.Crypto                 (ProxySecretKey, WithHash (WithHash),
                                             pskIssuerPk, pskOmega, shortHashF)
>>>>>>> 0502fe59
import           Pos.DB.Misc                (getProxySecretKeys)
import           Pos.Slotting               (MonadSlots (getCurrentTime), getSlotStart,
                                             onNewSlot)
import           Pos.Ssc.Class              (SscHelpersClass)
import           Pos.Types                  (EpochIndex, MainBlock, SlotId (..),
                                             Timestamp (Timestamp),
                                             VerifyBlockParams (..), gbHeader, slotIdF,
                                             verifyBlock)
import           Pos.Types.Address          (addressHash)
import           Pos.Util                   (inAssertMode, logWarningWaitLinear)
import           Pos.Util.JsonLog           (jlCreatedBlock, jlLog)
import           Pos.WorkMode               (WorkMode)

-- | All workers specific to block processing.
blkWorkers :: WorkMode ssc m => [m ()]
blkWorkers = [blkOnNewSlotWorker]

blkOnNewSlotWorker :: WorkMode ssc m => m ()
blkOnNewSlotWorker = onNewSlot True blkOnNewSlot

-- Action which should be done when new slot starts.
blkOnNewSlot :: WorkMode ssc m => SlotId -> m ()
blkOnNewSlot slotId@SlotId {..} = do
    -- First of all we create genesis block if necessary.
    mGenBlock <- createGenesisBlock slotId
    forM_ mGenBlock $ \createdBlk -> do
        logInfo $ sformat ("Created genesis block:\n" %build) createdBlk
        jlLog $ jlCreatedBlock (Left createdBlk)

    -- Then we get leaders for current epoch.
    -- Note: we are using non-blocking version here.  If we known
    -- genesis block for current epoch, then we either have calculated
    -- it before and it implies presense of leaders in MVar or we have
    -- read leaders from DB during initialization.
    leadersMaybe <- tryReadLeaders
    case leadersMaybe of
        -- If we don't know leaders, we can't do anything.
        Nothing -> logWarning "Leaders are not known for new slot"
        -- If we know leaders, we check whether we are leader and
        -- create a new block if we are. We also create block if we
        -- have suitable PSK.
        Just leaders -> do
            let logLeadersF = if siSlot == 0 then logInfo else logDebug
            logLeadersF (sformat ("Slot leaders: "%listJson) $
                         map (sformat shortHashF) leaders)
            ourPkHash <- addressHash . ncPublicKey <$> getNodeContext
            let leader = leaders ^? ix (fromIntegral siSlot)
            proxyCerts <- getProxySecretKeys
            let validCerts =
                    filter (\pSk -> let (w0,w1) = pskOmega pSk
                                    in siEpoch >= w0 && siEpoch <= w1) proxyCerts
                validCert =
                    find (\pSk -> Just (addressHash $ pskIssuerPk pSk) == leader)
                         validCerts
            if | leader == Just ourPkHash -> onNewSlotWhenLeader slotId Nothing
               | isJust validCert -> onNewSlotWhenLeader slotId validCert
               | otherwise -> pure ()

onNewSlotWhenLeader
    :: WorkMode ssc m
    => SlotId
    -> Maybe (ProxySecretKey (EpochIndex, EpochIndex))
    -> m ()
onNewSlotWhenLeader slotId pSk = do
    logInfo $
        maybe
        (sformat
            ("I'm the leader for the slot " %slotIdF % ", will create block soon.")
            slotId)
        (sformat
            ("I have a right to create a delegated block for the slot "%slotIdF%
             "using proxy signature key"%build%", will do it soon") slotId)
        pSk
    whenJust pSk $ logInfo . sformat ("Will use proxy signature key "%build)
    nextSlotStart <- getSlotStart (succ slotId)
    currentTime <- getCurrentTime
    let timeToCreate =
            max currentTime (nextSlotStart - Timestamp networkDiameter)
        Timestamp timeToWait = timeToCreate - currentTime
    logInfo $
        sformat ("Waiting for "%shown%" before creating block") timeToWait
    wait (for timeToWait)
    let onNewSlotWhenLeaderDo = do
            logInfo "It's time to create a block for current slot"
            let whenCreated createdBlk = do
                    logInfo $
                        sformat ("Created a new block:\n" %build) createdBlk
                    jlLog $ jlCreatedBlock (Right createdBlk)
                    verifyCreatedBlock createdBlk
                    announceBlock $ createdBlk ^. gbHeader
            let whenNotCreated = logWarning . (mappend "I couldn't create a new block: ")
            createdBlock <- createMainBlock slotId pSk
            either whenNotCreated whenCreated createdBlock
    logWarningWaitLinear 8 "onNewSlotWhenLeader" onNewSlotWhenLeaderDo

verifyCreatedBlock :: (WithLogger m, SscHelpersClass ssc) => MainBlock ssc -> m ()
verifyCreatedBlock blk =
    inAssertMode $
    case verifyBlock vbp (Right blk) of
        VerSuccess -> pass
        VerFailure errors ->
            logError $ sformat ("New block failed some checks: " %listJson) errors
  where
    vbp =
        def
        { vbpVerifyGeneric = True
        , vbpVerifyTxs = True
        , vbpVerifySsc = True
        }<|MERGE_RESOLUTION|>--- conflicted
+++ resolved
@@ -30,13 +30,9 @@
 import           Pos.Constants              (networkDiameter)
 import           Pos.Context                (getNodeContext, ncPropagation, ncPublicKey,
                                              ncSecretKey)
-<<<<<<< HEAD
 import           Pos.Context.Class          (tryReadLeaders)
-import           Pos.Crypto                 (ProxySecretKey, pskIssuerPk, pskOmega)
-=======
-import           Pos.Crypto                 (ProxySecretKey, WithHash (WithHash),
-                                             pskIssuerPk, pskOmega, shortHashF)
->>>>>>> 0502fe59
+import           Pos.Crypto                 (ProxySecretKey, pskIssuerPk, pskOmega,
+                                             shortHashF)
 import           Pos.DB.Misc                (getProxySecretKeys)
 import           Pos.Slotting               (MonadSlots (getCurrentTime), getSlotStart,
                                              onNewSlot)
