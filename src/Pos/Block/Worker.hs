--- conflicted
+++ resolved
@@ -25,16 +25,9 @@
 import           Pos.Communication.Protocol  (OutSpecs, SendActions, Worker', WorkerSpec,
                                               onNewSlotWorker)
 import           Pos.Constants               (networkDiameter)
-<<<<<<< HEAD
-import           Pos.Context                 (npPublicKey)
+import           Pos.Context                 (npPublicKey, recoveryCommGuard)
 import           Pos.Core                    (SlotId (..), Timestamp (Timestamp),
                                               gbHeader, getSlotIndex, slotIdF)
-=======
-import           Pos.Context                 (npPublicKey, recoveryCommGuard)
-import           Pos.Core                    (ProxySKEither, SlotId (..),
-                                              Timestamp (Timestamp), gbHeader,
-                                              getSlotIndex, slotIdF)
->>>>>>> 214e7ac5
 import           Pos.Core.Address            (addressHash)
 import           Pos.Crypto                  (ProxySecretKey (pskDelegatePk, pskIssuerPk, pskOmega))
 import           Pos.DB.Class                (MonadDBCore)
