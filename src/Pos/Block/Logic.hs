--- conflicted
+++ resolved
@@ -50,12 +50,8 @@
                                             takeBlkSemaphore)
 import           Pos.Crypto                (ProxySecretKey, SecretKey,
                                             WithHash (WithHash), hash)
-<<<<<<< HEAD
+import           Pos.Data.Attributes       (mkAttributes)
 import           Pos.DB                    (MonadDB, getTipBlockHeader, loadHeadersWhile)
-=======
-import           Pos.Data.Attributes       (mkAttributes)
-import           Pos.DB                    (MonadDB, getTipBlockHeader, loadHeadersUntil)
->>>>>>> 5d641322
 import qualified Pos.DB                    as DB
 import           Pos.DB.Error              (DBError (..))
 import           Pos.Slotting              (getCurrentSlot)
