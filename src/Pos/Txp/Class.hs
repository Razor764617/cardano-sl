--- conflicted
+++ resolved
@@ -18,6 +18,7 @@
 import qualified Data.HashMap.Strict    as HM
 import           Universum
 
+import           Pos.DHT.Real           (KademliaDHT)
 import           Pos.Txp.Types.Types    (MemPool (localTxs), UtxoView)
 import           Pos.Types              (HeaderHash, TxAux, TxId, TxOutAux)
 
@@ -73,12 +74,8 @@
     getTxpLD = lift getTxpLD
 
 instance MonadTxpLD ssc m => MonadTxpLD ssc (ReaderT r m)
-<<<<<<< HEAD
-=======
 instance MonadTxpLD ssc m => MonadTxpLD ssc (ExceptT r m)
-instance MonadTxpLD ssc m => MonadTxpLD ssc (DHTResponseT s m)
 instance MonadTxpLD ssc m => MonadTxpLD ssc (KademliaDHT m)
->>>>>>> 3baa924d
 
 getLocalTxs :: MonadTxpLD ssc m => m [(TxId, TxAux)]
 getLocalTxs = HM.toList . localTxs <$> getMemPool
