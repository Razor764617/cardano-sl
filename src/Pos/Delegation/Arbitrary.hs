-- | Arbitrary instances for Delegation types.

module Pos.Delegation.Arbitrary
       ( genDlgPayload
       ) where

import           Universum

import qualified Data.HashMap.Strict               as HM
import           Test.QuickCheck                   (Arbitrary (..), Gen, listOf)
import           Test.QuickCheck.Arbitrary.Generic (genericArbitrary, genericShrink)

import           Pos.Binary.Core                   ()
import           Pos.Communication.Types.Relay     (DataMsg (..))
import           Pos.Core                          (EpochIndex)
<<<<<<< HEAD
import           Pos.Crypto                        (ProxySecretKey (..),
                                                    createProxySecretKey)
import           Pos.Delegation.Types              (DlgPayload, mkDlgPayload,
                                                    ProxySKLightConfirmation)
=======
>>>>>>> db306d7d
import           Pos.Core.Arbitrary                ()
import           Pos.Crypto                        (ProxySecretKey (..), createPsk)
import           Pos.Delegation.Types              (DlgPayload, mkDlgPayload)
import           Pos.Util.Util                     (leftToPanic)

genDlgPayload :: EpochIndex -> Gen DlgPayload
genDlgPayload epoch =
    leftToPanic "genDlgPayload: " .
    mkDlgPayload . toList . HM.fromList . map convert <$>
    listOf genPSK
  where
    convert psk = (pskIssuerPk psk, psk)
    genPSK = createPsk <$> arbitrary <*> arbitrary <*> pure epoch

instance Arbitrary DlgPayload where
    arbitrary = arbitrary >>= genDlgPayload
    shrink = genericShrink

instance Arbitrary (DataMsg ProxySKLightConfirmation) where
    arbitrary = genericArbitrary
    shrink = genericShrink<|MERGE_RESOLUTION|>--- conflicted
+++ resolved
@@ -13,16 +13,10 @@
 import           Pos.Binary.Core                   ()
 import           Pos.Communication.Types.Relay     (DataMsg (..))
 import           Pos.Core                          (EpochIndex)
-<<<<<<< HEAD
-import           Pos.Crypto                        (ProxySecretKey (..),
-                                                    createProxySecretKey)
+import           Pos.Core.Arbitrary                ()
+import           Pos.Crypto                        (ProxySecretKey (..), createPsk)
 import           Pos.Delegation.Types              (DlgPayload, mkDlgPayload,
                                                     ProxySKLightConfirmation)
-=======
->>>>>>> db306d7d
-import           Pos.Core.Arbitrary                ()
-import           Pos.Crypto                        (ProxySecretKey (..), createPsk)
-import           Pos.Delegation.Types              (DlgPayload, mkDlgPayload)
 import           Pos.Util.Util                     (leftToPanic)
 
 genDlgPayload :: EpochIndex -> Gen DlgPayload
