{-# OPTIONS_GHC -fno-warn-unused-top-binds #-}

-- This module is to be moved later anywhere else, just to have a
-- starting point

-- | Types representing client (wallet) requests on wallet API.
module Pos.Wallet.Web.ClientTypes
      ( SyncProgress (..)
      , CAddress (..)
      , CHash (..)
      , CPassPhrase (..)
      , MCPassPhrase
      , CProfile (..)
      , CPwHash
      , CTx (..)
      , CTxId
      , CTxMeta (..)
      , CTExMeta (..)
      , CInitialized (..)
      , WalletAddress (..)
      , CWalletAddress (..)
      , CAccountAddress (..)
      , CAccount (..)
      , CWallet (..)
      , CWalletSetAssurance (..)
      , CWalletMeta (..)
      , CWalletInit (..)
      , CWalletSet (..)
      , CWalletSetMeta (..)
      , CWalletSetInit (..)
      , CUpdateInfo (..)
      , CWalletRedeem (..)
      , CPaperVendWalletRedeem (..)
      , CCoin
      , mkCCoin
      , coinFromCCoin
      , PassPhraseLU
      , CElectronCrashReport (..)
      , NotifyEvent (..)
      , WithDerivationPath (..)
      , WS (..)
      , Acc (..)
      , addressToCAddress
      , cAddressToAddress
      , encToCAddress
      , passPhraseToCPassPhrase
      , cPassPhraseToPassPhrase
      , mkCTx
      , mkCTxId
      , txIdToCTxId
      , txContainsTitle
      , toCUpdateInfo
      , walletAddrByAccount
      , WalletUserSecret (..)
      , readWalletUserSecret
      , writeWalletUserSecret
      , fromCWalletAddress
      , toCWalletAddress
      ) where

import           Universum

import           Control.Arrow          ((&&&))
import qualified Data.ByteString.Lazy   as LBS
import qualified Data.ByteString.Lazy   as BSL
import           Data.Default           (Default, def)
import           Data.Hashable          (Hashable (..))
import           Data.Text              (Text, isInfixOf, splitOn, toLower)
import           Data.Text.Buildable    (build)
import           Data.Time.Clock.POSIX  (POSIXTime)
import           Data.Typeable          (Typeable)
import           Formatting             (bprint, sformat, (%))
import qualified Formatting             as F
import qualified Prelude
import qualified Serokell.Util.Base16   as Base16
import           Servant.Multipart      (FileData, FromMultipart (..), lookupFile,
                                         lookupInput)
import           System.IO              (withFile)
import           System.Wlog            (WithLogger)

import           Pos.Aeson.Types        ()
import           Pos.Binary.Class       (Bi (..), decodeFull, encode, encodeStrict, label)
import           Pos.Client.Txp.History (TxHistoryEntry (..))
import           Pos.Core.Coin          (mkCoin)
import           Pos.Core.Types         (ScriptVersion)
import           Pos.Crypto             (EncryptedSecretKey, PassPhrase, encToPublic,
                                         hashHexF)
import           Pos.Txp.Core.Types     (Tx (..), TxId, TxOut, txOutAddress, txOutValue)
import           Pos.Types              (Address (..), BlockVersion, ChainDifficulty,
                                         Coin, SoftwareVersion, decodeTextAddress,
                                         makePubKeyAddress, sumCoins, unsafeGetCoin,
                                         unsafeIntegerToCoin)
import           Pos.Update.Core        (BlockVersionData (..), StakeholderVotes,
                                         UpdateProposal (..), isPositiveVote)
import           Pos.Update.Poll        (ConfirmedProposalState (..))
import           Pos.Util.BackupPhrase  (BackupPhrase)
import           Pos.Util.UserSecret    (ensureModeIs600)


data SyncProgress = SyncProgress
    { _spLocalCD   :: ChainDifficulty
    , _spNetworkCD :: Maybe ChainDifficulty
    , _spPeers     :: Word
    } deriving (Show, Generic, Typeable)

instance Default SyncProgress where
    def = SyncProgress 0 mzero 0

-- Notifications
data NotifyEvent
    = ConnectionOpened
    -- _ | NewWalletTransaction CAddress
    -- _ | NewTransaction
    | NetworkDifficultyChanged ChainDifficulty -- ie new block or fork (rollback)
    | LocalDifficultyChanged ChainDifficulty -- ie new block or fork (rollback)
    | ConnectedPeersChanged Word
    | UpdateAvailable
    | ConnectionClosed
    deriving (Show, Generic)

-- | Client hash
newtype CHash = CHash Text
    deriving (Show, Eq, Ord, Generic, Buildable)

instance Hashable CHash where
    hashWithSalt s (CHash h) = hashWithSalt s h

-- | Client address
-- @w@ is phantom type and stands for type of item this address belongs to.
newtype CAddress w = CAddress CHash
    deriving (Show, Eq, Ord, Generic, Hashable, Buildable)

-- | Marks address as belonging to wallet set.
data WS = WS
    deriving (Show, Generic)

-- | Marks address as belonging to account.
data Acc = Acc
    deriving (Show, Generic)

-- TODO: this is not completely safe. If someone changes
-- implementation of Buildable Address. It should be probably more
-- safe to introduce `class PSSimplified` that would have the same
-- implementation has it is with Buildable Address but then person
-- will know it will probably change something for purescript.
-- | Transform Address into CAddress
addressToCAddress :: Address -> CAddress w
addressToCAddress = CAddress . CHash . sformat F.build

cAddressToAddress :: CAddress w -> Either Text Address
cAddressToAddress (CAddress (CHash h)) = decodeTextAddress h

encToCAddress :: EncryptedSecretKey -> CAddress w
encToCAddress = addressToCAddress . makePubKeyAddress . encToPublic

-- | Client transaction id
newtype CTxId = CTxId CHash
    deriving (Show, Eq, Generic, Hashable)

mkCTxId :: Text -> CTxId
mkCTxId = CTxId . CHash

-- | transform TxId into CTxId
txIdToCTxId :: TxId -> CTxId
txIdToCTxId = mkCTxId . sformat hashHexF

convertTxOutputs :: [TxOut] -> [(CAddress w, CCoin)]
convertTxOutputs = map (addressToCAddress . txOutAddress &&& mkCCoin . txOutValue)

mkCTx
    :: ChainDifficulty    -- ^ Current chain difficulty (to get confirmations)
    -> TxHistoryEntry     -- ^ Tx history entry
    -> CTxMeta            -- ^ Transaction metadata
    -> CTx
mkCTx diff THEntry {..} meta = CTx {..}
  where
    ctId = txIdToCTxId _thTxId
    outputs = toList $ _txOutputs _thTx
    ctAmount = mkCCoin . unsafeIntegerToCoin . sumCoins $ map txOutValue outputs
    ctConfirmations = maybe 0 fromIntegral $ (diff -) <$> _thDifficulty
    ctMeta = meta
    ctInputAddrs = map addressToCAddress _thInputAddrs
    ctOutputAddrs = map addressToCAddress _thOutputAddrs

newtype CPassPhrase = CPassPhrase Text
    deriving (Eq, Generic)

-- | This is most common use case for 'CPassPhrase', as there is a default
-- value for it
type MCPassPhrase = Maybe CPassPhrase

instance Show CPassPhrase where
    show _ = "<pass phrase>"

passPhraseToCPassPhrase :: PassPhrase -> CPassPhrase
passPhraseToCPassPhrase passphrase =
    CPassPhrase . Base16.encode $ encodeStrict passphrase

cPassPhraseToPassPhrase
    :: CPassPhrase -> Either Text PassPhrase
cPassPhraseToPassPhrase (CPassPhrase text) =
    first toText . decodeFull . LBS.fromStrict =<< Base16.decode text

----------------------------------------------------------------------------
-- Wallet
----------------------------------------------------------------------------

-- | Wallet identifier
data WalletAddress = WalletAddress
    { -- | Address of wallet set this wallet belongs to
<<<<<<< HEAD
      cwaWSId  :: CAddress WS
    , -- | Derivation index of this wallet key
      cwaIndex :: Word32
=======
      waWSAddress :: CAddress WS
    , -- | Derivation index of this wallet key
      waIndex     :: Word32
>>>>>>> 732a2c76
    } deriving (Eq, Show, Generic, Typeable)

instance Hashable WalletAddress

<<<<<<< HEAD
instance Buildable CWalletAddress where
    build CWalletAddress{..} =
        bprint (F.build%"@"%F.build) cwaWSId cwaIndex
=======
instance Buildable WalletAddress where
    build WalletAddress{..} =
        bprint (F.build%"@"%F.build) waWSAddress waIndex

newtype CWalletAddress = CWalletAddress Text
    deriving (Eq, Show, Generic, Buildable)

toCWalletAddress :: WalletAddress -> CWalletAddress
toCWalletAddress = CWalletAddress . sformat F.build

fromCWalletAddress :: CWalletAddress -> Either Text WalletAddress
fromCWalletAddress (CWalletAddress url) =
    case splitOn "@" url of
        [part1, part2] -> do
            waWSAddress <- addressToCAddress <$> decodeTextAddress part1
            waIndex     <- maybe (Left "Invalid wallet index") Right $
                            readMaybe $ toString part2
            return WalletAddress{..}
        _ -> Left "Expected 2 parts separated by '@'"
>>>>>>> 732a2c76

-- | Account identifier
data CAccountAddress = CAccountAddress
    { -- | Address of wallet set this account belongs to
      caaWSId         :: CAddress WS
    , -- | First index in derivation path of this account key
      caaWalletIndex  :: Word32
    , -- | Second index in derivation path of this account key
      caaAccountIndex :: Word32
    , -- | Actual adress of this account
      caaId           :: CAddress Acc
    } deriving (Eq, Ord, Show, Generic, Typeable)

instance Buildable CAccountAddress where
    build CAccountAddress{..} =
        bprint (F.build%"@"%F.build%"@"%F.build%" ("%F.build%")")
        caaWSId caaWalletIndex caaAccountIndex caaId

<<<<<<< HEAD
walletAddrByAccount :: CAccountAddress -> CWalletAddress
walletAddrByAccount CAccountAddress{..} = CWalletAddress
    { cwaWSId  = caaWSId
    , cwaIndex = caaWalletIndex
=======
walletAddrByAccount :: CAccountAddress -> WalletAddress
walletAddrByAccount CAccountAddress{..} = WalletAddress
    { waWSAddress = caaWSAddress
    , waIndex     = caaWalletIndex
>>>>>>> 732a2c76
    }

instance Hashable CAccountAddress

newtype CCoin = CCoin
    { getCCoin :: Text
    } deriving (Show, Eq, Generic)

mkCCoin :: Coin -> CCoin
mkCCoin = CCoin . show . unsafeGetCoin

coinFromCCoin :: CCoin -> Maybe Coin
coinFromCCoin = fmap mkCoin . readMaybe . toString . getCCoin

-- | Passphrase last update time
type PassPhraseLU = POSIXTime

-- | A level of assurance for the wallet "meta type"
data CWalletSetAssurance
    = CWAStrict
    | CWANormal
    deriving (Show, Eq, Generic)

-- | Single account in a wallet
data CAccount = CAccount
    { caId     :: !(CAddress Acc)
    , caAmount :: !CCoin
    } deriving (Show, Generic)

-- Includes data which are not provided by Cardano
data CWalletMeta = CWalletMeta
    { cwName      :: !Text
    } deriving (Show, Generic)

instance Default CWalletMeta where
    def = CWalletMeta "Personal Wallet"

-- | Client Wallet (CW)
-- (Flow type: walletType)
data CWallet = CWallet
    { cwId       :: !CWalletAddress
    , cwMeta     :: !CWalletMeta
    , cwAccounts :: ![CAccount]
    , cwAmount   :: !CCoin
    } deriving (Show, Generic, Typeable)

-- | Query data for wallet creation
data CWalletInit = CWalletInit
    { cwInitMeta   :: !CWalletMeta
    , cwInitWSetId :: !(CAddress WS)
    } deriving (Show, Generic)

-- | Query data for redeem
data CWalletRedeem = CWalletRedeem
    { crWalletId :: !CWalletAddress
    , crSeed     :: !Text -- TODO: newtype!
    } deriving (Show, Generic)

-- | Meta data of 'CWalletSet'
data CWalletSetMeta = CWalletSetMeta
    { cwsName      :: !Text
    , cwsAssurance :: !CWalletSetAssurance
    , cwsUnit      :: !Int -- ^ https://issues.serokell.io/issue/CSM-163#comment=96-2480
    } deriving (Show, Eq, Generic)

instance Default CWalletSetMeta where
    def = CWalletSetMeta "Personal Wallet Set" CWANormal 0

-- | Client Wallet Set (CW)
data CWalletSet = CWalletSet
    { cwsId            :: !(CAddress WS)
    , cwsWSetMeta      :: !CWalletSetMeta
    , cwsWalletsNumber :: !Int
    , cwsAmount        :: !CCoin
    , cwsHasPassphrase :: !Bool
    , cwsPassphraseLU  :: !PassPhraseLU  -- last update time
    } deriving (Eq, Show, Generic)

-- TODO: Newtype?
-- | Query data for wallet set creation
data CWalletSetInit = CWalletSetInit
    { cwsInitMeta     :: !CWalletSetMeta
    , cwsBackupPhrase :: !BackupPhrase
    } deriving (Eq, Show, Generic)

class WithDerivationPath a where
    getDerivationPath :: a -> [Word32]

instance WithDerivationPath (CAddress WS) where
    getDerivationPath _ = []

instance WithDerivationPath WalletAddress where
    getDerivationPath WalletAddress{..} = [waIndex]

instance WithDerivationPath CAccountAddress where
    getDerivationPath CAccountAddress{..} = [caaWalletIndex, caaAccountIndex]

-- | Query data for redeem
data CPaperVendWalletRedeem = CPaperVendWalletRedeem
    { pvWalletId     :: !CWalletAddress
    , pvSeed         :: !Text -- TODO: newtype!
    , pvBackupPhrase :: !BackupPhrase
    } deriving (Show, Generic)

----------------------------------------------------------------------------
-- Profile
----------------------------------------------------------------------------

-- | Password hash of client profile
type CPwHash = Text -- or Base64 or something else

-- | Client profile (CP)
-- all data of client are "meta data" - that is not provided by Cardano
-- (Flow type: accountType)
-- TODO: Newtype?
data CProfile = CProfile
    { cpLocale      :: Text
    } deriving (Show, Generic, Typeable)

-- | Added default instance for `testReset`, we need an inital state for
-- @CProfile@
instance Default CProfile where
    def = CProfile mempty

----------------------------------------------------------------------------
-- Transactions
----------------------------------------------------------------------------

-- | meta data of transactions
data CTxMeta = CTxMeta
    { ctmTitle       :: Text
    , ctmDescription :: Text
    , ctmDate        :: POSIXTime
    } deriving (Show, Generic)

-- | Client transaction (CTx)
-- Provides all Data about a transaction needed by client.
-- It includes meta data which are not part of Cardano, too
-- (Flow type: transactionType)
data CTx = CTx
    { ctId            :: CTxId
    , ctAmount        :: CCoin
    , ctConfirmations :: Word
    , ctMeta          :: CTxMeta
    , ctInputAddrs    :: [CAddress Acc]
    , ctOutputAddrs   :: [CAddress Acc]
    } deriving (Show, Generic, Typeable)

txContainsTitle :: Text -> CTx -> Bool
txContainsTitle search = isInfixOf (toLower search) . toLower . ctmTitle . ctMeta

-- | meta data of exchanges
data CTExMeta = CTExMeta
    { cexTitle       :: Text
    , cexDescription :: Text
    , cexDate        :: POSIXTime
    , cexRate        :: Text
    , cexLabel       :: Text -- counter part of client's 'exchange' value
    , cexId          :: CAddress Acc
    } deriving (Show, Generic)

-- | Update system data
data CUpdateInfo = CUpdateInfo
    { cuiSoftwareVersion :: !SoftwareVersion
    , cuiBlockVesion     :: !BlockVersion
    , cuiScriptVersion   :: !ScriptVersion
    , cuiImplicit        :: !Bool
--    , cuiProposed        :: !HeaderHash
--    , cuiDecided         :: !HeaderHash
--    , cuiConfirmed       :: !HeaderHash
--    , cuiAdopted         :: !(Maybe HeaderHash)
    , cuiVotesFor        :: !Int
    , cuiVotesAgainst    :: !Int
    , cuiPositiveStake   :: !CCoin
    , cuiNegativeStake   :: !CCoin
    } deriving (Show, Generic, Typeable)

-- | Return counts of negative and positive votes
countVotes :: StakeholderVotes -> (Int, Int)
countVotes = foldl' counter (0, 0)
  where counter (n, m) vote = if isPositiveVote vote
                              then (n + 1, m)
                              else (n, m + 1)

-- | Creates 'CTUpdateInfo' from 'ConfirmedProposalState'
toCUpdateInfo :: ConfirmedProposalState -> CUpdateInfo
toCUpdateInfo ConfirmedProposalState {..} =
    let UnsafeUpdateProposal {..} = cpsUpdateProposal
        cuiSoftwareVersion  = upSoftwareVersion
        cuiBlockVesion      = upBlockVersion
        cuiScriptVersion    = bvdScriptVersion upBlockVersionData
        cuiImplicit         = cpsImplicit
--        cuiProposed         = cpsProposed
--        cuiDecided          = cpsDecided
--        cuiConfirmed        = cpsConfirmed
--        cuiAdopted          = cpsAdopted
        (cuiVotesFor, cuiVotesAgainst) = countVotes cpsVotes
        cuiPositiveStake    = mkCCoin cpsPositiveStake
        cuiNegativeStake    = mkCCoin cpsNegativeStake
    in CUpdateInfo {..}

----------------------------------------------------------------------------
-- UserSecret
----------------------------------------------------------------------------

-- | Describes HD wallets keyfile content
data WalletUserSecret = WalletUserSecret
    { wusRootKey  :: EncryptedSecretKey  -- ^ root key of wallet set
    , wusWSetName :: Text                -- ^ name of wallet set
    , wusWallets  :: [(Word32, Text)]    -- ^ coordinates and names wallets
    , wusAccounts :: [(Word32, Word32)]  -- ^ coordinates of accounts
    }

instance Bi WalletUserSecret where
    put WalletUserSecret{..} = do
        put wusRootKey
        put wusWSetName
        put wusWallets
        put wusAccounts
    get = label "WalletUserSecret" $ do
        wusRootKey <- get
        wusWSetName <- get
        wusWallets <- get
        wusAccounts <- get
        return WalletUserSecret{..}

readWalletUserSecret
    :: (MonadIO m, WithLogger m)
    => FilePath -> m (Either Text WalletUserSecret)
readWalletUserSecret path = do
    ensureModeIs600 path
    liftIO $ first toText . decodeFull <$> BSL.readFile path

writeWalletUserSecret :: MonadIO m => FilePath -> WalletUserSecret -> m ()
writeWalletUserSecret path secret = do
    liftIO $ withFile path WriteMode $ \handle ->
        BSL.hPut handle (encode secret)

----------------------------------------------------------------------------
-- Reportin
----------------------------------------------------------------------------

-- | Represents a knowledge about how much time did it take for client
-- (wallet) to initialize. All numbers are milliseconds.
data CInitialized = CInitialized
    { cTotalTime :: Word -- ^ Total time from very start to main
                            -- post-sync screen.
    , cPreInit   :: Word -- ^ Time passed from beginning to network
                            -- connection with peers established.
    } deriving (Show, Generic)


data CElectronCrashReport = CElectronCrashReport
    { cecVersion     :: Text
    , cecPlatform    :: Text
    , cecProcessType :: Text
    , cecGuid        :: Text
    , cecVersionJson :: Text
    , cecProductName :: Text
    , cecProd        :: Text
    , cecCompanyName :: Text
    , cecUploadDump  :: FileData
    } deriving (Show, Generic)

instance FromMultipart CElectronCrashReport where
    fromMultipart form = do
        let look t = lookupInput t form
        CElectronCrashReport
          <$> look "ver"
          <*> look "platform"
          <*> look "process_type"
          <*> look "guid"
          <*> look "_version"
          <*> look "_productName"
          <*> look "prod"
          <*> look "_companyName"
          <*> lookupFile "upload_file_minidump" form<|MERGE_RESOLUTION|>--- conflicted
+++ resolved
@@ -208,27 +208,16 @@
 -- | Wallet identifier
 data WalletAddress = WalletAddress
     { -- | Address of wallet set this wallet belongs to
-<<<<<<< HEAD
-      cwaWSId  :: CAddress WS
+      waWSId  :: CAddress WS
     , -- | Derivation index of this wallet key
-      cwaIndex :: Word32
-=======
-      waWSAddress :: CAddress WS
-    , -- | Derivation index of this wallet key
-      waIndex     :: Word32
->>>>>>> 732a2c76
+      waIndex :: Word32
     } deriving (Eq, Show, Generic, Typeable)
 
 instance Hashable WalletAddress
 
-<<<<<<< HEAD
-instance Buildable CWalletAddress where
-    build CWalletAddress{..} =
-        bprint (F.build%"@"%F.build) cwaWSId cwaIndex
-=======
 instance Buildable WalletAddress where
     build WalletAddress{..} =
-        bprint (F.build%"@"%F.build) waWSAddress waIndex
+        bprint (F.build%"@"%F.build) waWSId waIndex
 
 newtype CWalletAddress = CWalletAddress Text
     deriving (Eq, Show, Generic, Buildable)
@@ -245,7 +234,6 @@
                             readMaybe $ toString part2
             return WalletAddress{..}
         _ -> Left "Expected 2 parts separated by '@'"
->>>>>>> 732a2c76
 
 -- | Account identifier
 data CAccountAddress = CAccountAddress
@@ -264,17 +252,10 @@
         bprint (F.build%"@"%F.build%"@"%F.build%" ("%F.build%")")
         caaWSId caaWalletIndex caaAccountIndex caaId
 
-<<<<<<< HEAD
-walletAddrByAccount :: CAccountAddress -> CWalletAddress
-walletAddrByAccount CAccountAddress{..} = CWalletAddress
-    { cwaWSId  = caaWSId
-    , cwaIndex = caaWalletIndex
-=======
 walletAddrByAccount :: CAccountAddress -> WalletAddress
 walletAddrByAccount CAccountAddress{..} = WalletAddress
-    { waWSAddress = caaWSAddress
-    , waIndex     = caaWalletIndex
->>>>>>> 732a2c76
+    { waWSId  = caaWSId
+    , waIndex = caaWalletIndex
     }
 
 instance Hashable CAccountAddress
