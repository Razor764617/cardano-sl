--- conflicted
+++ resolved
@@ -67,6 +67,7 @@
 import           Universum
 
 import           Pos.Client.Txp.History       (TxHistoryEntry)
+import           Pos.Txp                      (Utxo)
 import           Pos.Types                    (HeaderHash)
 import           Pos.Wallet.Web.ClientTypes   (AccountId, Addr, CAccountMeta, CId,
                                                CProfile, CTxId, CTxMeta, CUpdateInfo,
@@ -146,11 +147,7 @@
 getNextUpdate :: WebWalletModeDB ctx m => m (Maybe CUpdateInfo)
 getNextUpdate = queryDisk A.GetNextUpdate
 
-<<<<<<< HEAD
 getHistoryCache :: WebWalletModeDB ctx m => CId Wal -> m (Maybe [TxHistoryEntry])
-=======
-getHistoryCache :: WebWalletModeDB m => CId Wal -> m (Maybe [TxHistoryEntry])
->>>>>>> ee344327
 getHistoryCache = queryDisk . A.GetHistoryCache
 
 getCustomAddresses :: WebWalletModeDB ctx m => CustomAddressType -> m [CId Addr]
@@ -198,17 +195,13 @@
 setWalletTxHistory :: WebWalletModeDB ctx m => CId Wal -> [(CTxId, CTxMeta)] -> m ()
 setWalletTxHistory cWalId = updateDisk . A.SetWalletTxHistory cWalId
 
-<<<<<<< HEAD
+getWalletUtxo :: WebWalletModeDB ctx m => m Utxo
+getWalletUtxo = queryDisk A.GetWalletUtxo
+
+setWalletUtxo :: WebWalletModeDB ctx m => Utxo -> m ()
+setWalletUtxo = updateDisk . A.SetWalletUtxo
+
 addOnlyNewTxMeta :: WebWalletModeDB ctx m => CId Wal -> CTxId -> CTxMeta -> m ()
-=======
-getWalletUtxo :: WebWalletModeDB m => m Utxo
-getWalletUtxo = queryDisk A.GetWalletUtxo
-
-setWalletUtxo :: WebWalletModeDB m => Utxo -> m ()
-setWalletUtxo = updateDisk . A.SetWalletUtxo
-
-addOnlyNewTxMeta :: WebWalletModeDB m => CId Wal -> CTxId -> CTxMeta -> m ()
->>>>>>> ee344327
 addOnlyNewTxMeta cWalId cTxId = updateDisk . A.AddOnlyNewTxMeta cWalId cTxId
 
 removeWallet :: WebWalletModeDB ctx m => CId Wal -> m ()
@@ -237,9 +230,5 @@
 testReset :: WebWalletModeDB ctx m => m ()
 testReset = updateDisk A.TestReset
 
-<<<<<<< HEAD
 updateHistoryCache :: WebWalletModeDB ctx m => CId Wal -> [TxHistoryEntry] -> m ()
-=======
-updateHistoryCache :: WebWalletModeDB m => CId Wal -> [TxHistoryEntry] -> m ()
->>>>>>> ee344327
 updateHistoryCache cWalId = updateDisk . A.UpdateHistoryCache cWalId