--- conflicted
+++ resolved
@@ -93,16 +93,11 @@
                                                 closeWSConnection, getWalletWebSockets,
                                                 getWalletWebSockets, initWSConnection,
                                                 notify, runWalletWS, upgradeApplicationWS)
-<<<<<<< HEAD
-import           Pos.Wallet.Web.State          (WalletWebDB, WebWalletModeDB, addOnlyNewTxMeta,
-=======
-import           Pos.Wallet.Web.State          (MonadWalletWebDB (..), WalletWebDB,
-                                                WebWalletModeDB, addOnlyNewTxMeta,
->>>>>>> 0f0116f8
-                                                addUpdate, closeState, createWallet,
-                                                getHistoryCache, getNextUpdate,
-                                                getProfile, getTxMeta, getWalletMeta,
-                                                getWalletState, openState,
+import           Pos.Wallet.Web.State          (WalletWebDB, WebWalletModeDB,
+                                                addOnlyNewTxMeta, addUpdate, closeState,
+                                                createWallet, getHistoryCache,
+                                                getNextUpdate, getProfile, getTxMeta,
+                                                getWalletMeta, getWalletState, openState,
                                                 removeNextUpdate, removeWallet,
                                                 runWalletWebDB, setProfile, setWalletMeta,
                                                 setWalletTransactionMeta, testReset,
