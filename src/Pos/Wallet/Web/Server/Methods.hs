--- conflicted
+++ resolved
@@ -603,27 +603,6 @@
         let dstAddrs = txOutAddress . toaOut <$> toList outputs
         withSafeSigners passphrase sks $ \ss -> do
             let hdwSigner = NE.zip ss srcAddrs
-<<<<<<< HEAD
-            etx <- submitMTx sendActions hdwSigner (toList na) txs
-            case etx of
-                Left err ->
-                    throwM . RequestError $
-                    sformat ("Cannot send transaction: " %stext) err
-                Right (TxAux {taTx = tx}) -> do
-                    logInfo $
-                        sformat ("Successfully spent money from "%
-                                 listF ", " addressF % " addresses on " %
-                                 listF ", " addressF)
-                        (toList srcAddrs)
-                        dstAddrs
-                    -- TODO: this should be removed in production
-                    let txHash    = hash tx
-                        srcWallet = getMoneySourceWallet moneySource
-                    ts <- Just <$> liftIO getCurrentTimestamp
-                    ctxs <- addHistoryTx srcWallet $
-                        THEntry txHash tx srcTxOuts Nothing (toList srcAddrs) dstAddrs ts
-                    ctsOutgoing ctxs `whenNothing` throwM noOutgoingTx
-=======
             TxAux {taTx = tx} <- rewrapTxError "Cannot send transaction" $
                 submitMTx sendActions hdwSigner (toList na) outputs
             logInfo $
@@ -636,10 +615,9 @@
             let txHash    = hash tx
                 srcWallet = getMoneySourceWallet moneySource
             ts <- Just <$> liftIO getCurrentTimestamp
-            ctxs <- addHistoryTx srcWallet False $
+            ctxs <- addHistoryTx srcWallet $
                 THEntry txHash tx inpTxOuts Nothing (toList srcAddrs) dstAddrs ts
             ctsOutgoing ctxs `whenNothing` throwM noOutgoingTx
->>>>>>> 60ab2ae1
 
     noOutgoingTx = InternalError "Can't report outgoing transaction"
     -- TODO eliminate copy-paste
@@ -1156,29 +1134,15 @@
     dstAddr <- decodeCIdOrFail . cadId =<<
                newAddress RandomSeed passphrase accId
     na <- getPeers
-<<<<<<< HEAD
-    etx <- submitRedemptionTx sendActions redeemSK (toList na) dstAddr
-    case etx of
-        Left err -> throwM . RequestError $
-                    "Cannot send redemption transaction: " <> err
-        Right (TxAux {..}, redeemAddress, redeemBalance) -> do
-            -- add redemption transaction to the history of new wallet
-            let txInputs = [TxOut redeemAddress redeemBalance]
-            ts <- Just <$> liftIO getCurrentTimestamp
-            ctxs <- addHistoryTx (aiWId accId) $
-                THEntry (hash taTx) taTx txInputs Nothing [srcAddr] [dstAddr] ts
-            ctsIncoming ctxs `whenNothing` throwM noIncomingTx
-=======
     (TxAux {..}, redeemAddress, redeemBalance) <-
         rewrapTxError "Cannot send redemption transaction" $
         submitRedemptionTx sendActions redeemSK (toList na) dstAddr
     -- add redemption transaction to the history of new wallet
     let txInputs = [TxOut redeemAddress redeemBalance]
     ts <- Just <$> liftIO getCurrentTimestamp
-    ctxs <- addHistoryTx (aiWId accId) True $
+    ctxs <- addHistoryTx (aiWId accId) $
         THEntry (hash taTx) taTx txInputs Nothing [srcAddr] [dstAddr] ts
     ctsIncoming ctxs `whenNothing` throwM noIncomingTx
->>>>>>> 60ab2ae1
   where
     noIncomingTx = InternalError "Can't report incoming transaction"
 
