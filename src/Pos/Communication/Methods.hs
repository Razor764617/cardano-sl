--- conflicted
+++ resolved
@@ -1,4 +1,5 @@
-{-# LANGUAGE FlexibleContexts #-}
+{-# LANGUAGE FlexibleContexts      #-}
+{-# LANGUAGE MultiParamTypeClasses #-}
 -- | Wrappers on top of communication methods.
 
 module Pos.Communication.Methods
@@ -6,18 +7,7 @@
        , announceTx
        , announceTxs
        , sendTx
-<<<<<<< HEAD
        , announceSsc
-=======
-       , announceCommitment
-       , announceCommitments
-       , announceOpening
-       , announceOpenings
-       , announceShares
-       , announceSharesMulti
-       , announceVssCertificate
-       , announceVssCertificates
->>>>>>> 6dff8009
        ) where
 
 import           Control.TimeWarp.Logging (logDebug)
@@ -26,20 +16,16 @@
 import           Data.Binary              (Binary)
 import           Data.List.NonEmpty       (NonEmpty ((:|)))
 import           Formatting               (build, sformat, (%))
-<<<<<<< HEAD
-=======
-import           Serokell.Util.Text       (listJson)
->>>>>>> 6dff8009
 import           Universum
 
-import           Pos.Communication.Types  (SendBlockHeader (..),
-                                           SendTx (..), SendTxs (..))
+import           Pos.Communication.Types  (SendBlockHeader (..), SendTx (..),
+                                           SendTxs (..))
 import           Pos.DHT                  (sendToNeighbors, sendToNode)
+import           Pos.Ssc.Class.Types      (SscTypes (SscMessage))
 import           Pos.Types                (MainBlockHeader, Tx)
 import           Pos.Util                 (logWarningWaitLinear, messageName')
 import           Pos.WorkMode             (WorkMode)
-import           Serokell.Util.Text       (listBuilderJSON)
-import           Pos.Ssc.Class.Types      (SscTypes(SscMessage))
+import           Serokell.Util.Text       (listJson)
 
 sendToNeighborsSafe :: (Binary r, Message r, WorkMode ssc m) => r -> m ()
 sendToNeighborsSafe msg = do
@@ -77,63 +63,9 @@
 sendTx :: WorkMode ssc m => NetworkAddress -> Tx -> m ()
 sendTx addr = sendToNode addr . SendTx
 
-<<<<<<< HEAD
-=======
 ----------------------------------------------------------------------------
 -- Relaying MPC messages
 ----------------------------------------------------------------------------
-
--- TODO: add statlogging for everything, see e.g. announceTxs
-
-announceCommitment :: WorkMode m => PublicKey -> SignedCommitment -> m ()
-announceCommitment pk comm = announceCommitments $ pure (pk, comm)
-
-announceCommitments
-    :: WorkMode m
-    => NonEmpty (PublicKey, SignedCommitment) -> m ()
-announceCommitments comms = do
-    -- TODO: should we show actual commitments?
-    logDebug $
-        sformat ("Announcing commitments from: "%listJson) $ map fst comms
-    sendToNeighborsSafe $ SendCommitments comms
-
-announceOpening :: WorkMode m => PublicKey -> Opening -> m ()
-announceOpening pk open = announceOpenings $ pure (pk, open)
-
-announceOpenings :: WorkMode m => NonEmpty (PublicKey, Opening) -> m ()
-announceOpenings openings = do
-    -- TODO: should we show actual openings?
-    logDebug $
-        sformat ("Announcing openings from: "%listJson) $ map fst openings
-    sendToNeighborsSafe $ SendOpenings openings
-
-announceShares :: WorkMode m => PublicKey -> HashMap PublicKey Share -> m ()
-announceShares pk shares = announceSharesMulti $ pure (pk, shares)
-
-announceSharesMulti
-    :: WorkMode m
-    => NonEmpty (PublicKey, HashMap PublicKey Share) -> m ()
-announceSharesMulti shares = do
-    -- TODO: should we show actual shares?
-    logDebug $
-        sformat ("Announcing shares from: "%listJson) $ map fst shares
-    sendToNeighborsSafe $ SendSharesMulti shares
-
-announceVssCertificate
-    :: WorkMode m
-    => PublicKey -> VssCertificate -> m ()
-announceVssCertificate pk cert = announceVssCertificates $ pure (pk, cert)
-
-announceVssCertificates
-    :: WorkMode m
-    => NonEmpty (PublicKey, VssCertificate) -> m ()
-announceVssCertificates certs = do
-    -- TODO: should we show actual certificates?
-    logDebug $ sformat
-        ("Announcing VSS certificates from: "%listJson) $ map fst certs
-    void . sendToNeighbors $ SendVssCertificates certs
->>>>>>> 6dff8009
-
 -- | Announce ssc message to all known peers. Intended to be used
 -- by SSC algorithm
 announceSsc :: (WorkMode ssc m,
