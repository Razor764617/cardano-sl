{-# LANGUAGE AllowAmbiguousTypes    #-}
{-# LANGUAGE ConstraintKinds        #-}
{-# LANGUAGE FlexibleContexts       #-}
{-# LANGUAGE FlexibleInstances      #-}
{-# LANGUAGE FunctionalDependencies #-}
{-# LANGUAGE MultiParamTypeClasses  #-}
{-# LANGUAGE ScopedTypeVariables    #-}
{-# LANGUAGE TypeFamilies           #-}
{-# LANGUAGE UndecidableInstances   #-}

-- | This module adds extra ecapsulation by hiding acid-state.

module Pos.State.State
       ( NodeState
       , MonadDB (getNodeState)
       , WorkModeDB
       , openState
       , openMemState
       , closeState

       -- * Simple getters.
       , getBlock
       , getHeadBlock
       , getBestChain
       , getLeaders
       , getLocalTxs
       , isTxVerified
       , getLocalSscPayload
       , getGlobalMpcData
       , mayBlockBeUseful

       -- * Operations with effects.
       , ProcessBlockRes (..)
       , ProcessTxRes (..)
       , createNewBlock
       , processBlock
       , processNewSlot
       , processSscMessage
       , processTx

       -- * Functions for generating seed by SSC algorithm.
       , getThreshold
       , getParticipants

       -- * SscGodTossing simple getters and setters.
       , getOurShares
       ) where

import           Crypto.Random            (seedNew, seedToInteger)
import           Data.Acid                (EventResult, EventState, QueryEvent,
                                           UpdateEvent)
import           Data.Default             (Default)
import           Data.List.NonEmpty       (NonEmpty)
import           Pos.DHT                  (DHTResponseT)
import           Serokell.Util            (VerificationRes)
import           Universum

import           Pos.Crypto               (PublicKey, SecretKey, Share, Threshold,
                                           VssKeyPair, VssPublicKey)
import           Pos.Slotting             (MonadSlots, getCurrentSlot)
import           Pos.Ssc.Class.Storage    (SscStorageClass (..), SscStorageMode)
import           Pos.Ssc.Class.Types      (Ssc (SscMessage, SscPayload, SscStorage))
import           Pos.State.Acidic         (DiskState, tidyState)
import qualified Pos.State.Acidic         as A
import           Pos.State.Storage        (ProcessBlockRes (..), ProcessTxRes (..),
                                           Storage)
import           Pos.Statistics.StatEntry ()
import           Pos.Types                (Block, EpochIndex, GenesisBlock, HeaderHash,
                                           MainBlock, MainBlockHeader, SlotId,
                                           SlotLeaders, Tx)

-- | NodeState encapsulates all the state stored by node.
class MonadDB ssc m | m -> ssc where
    getNodeState :: m (NodeState ssc)

-- | Convenient type class to avoid passing NodeState throughout the code.
instance (Monad m, MonadDB ssc m) => MonadDB ssc (ReaderT r m) where
    getNodeState = lift getNodeState

instance (Monad m, MonadDB ssc m) => MonadDB ssc (DHTResponseT m) where
    getNodeState = lift getNodeState

-- | IO monad with db access.
type WorkModeDB ssc m = (MonadIO m, MonadDB ssc m)

-- | State of the node.
type NodeState ssc = DiskState ssc

type QUConstraint ssc m = (SscStorageMode ssc, WorkModeDB ssc m)

-- | Open NodeState, reading existing state from disk (if any).
openState
    :: (SscStorageMode ssc, Default (SscStorage ssc),
        MonadIO m, MonadSlots m)
    => Maybe (Storage ssc)
    -> Bool
    -> FilePath
    -> m (NodeState ssc)
openState storage deleteIfExists fp =
    openStateDo $ maybe (A.openState deleteIfExists fp)
                        (\s -> A.openStateCustom s deleteIfExists fp)
                        storage


-- | Open NodeState which doesn't store anything on disk. Everything
-- is stored in memory and will be lost after shutdown.
openMemState
    :: (SscStorageMode ssc, Default (SscStorage ssc),
        MonadIO m, MonadSlots m)
    => Maybe (Storage ssc)
    -> m (NodeState ssc)
openMemState = openStateDo . maybe A.openMemState A.openMemStateCustom

openStateDo :: (MonadIO m, MonadSlots m, SscStorageMode ssc)
            => m (DiskState ssc)
            -> m (NodeState ssc)
openStateDo openDiskState = do
    st <- openDiskState
    _ <- A.update st . A.ProcessNewSlot =<< getCurrentSlot
    st <$ tidyState st

-- | Safely close NodeState.
closeState :: (MonadIO m, SscStorageClass ssc) => NodeState ssc -> m ()
closeState = A.closeState

queryDisk
    :: (SscStorageClass ssc,
        EventState event ~ (Storage ssc),
        QueryEvent event, WorkModeDB ssc m)
    => event
    -> m (EventResult event)
queryDisk e = flip A.query e =<< getNodeState

updateDisk
    :: (SscStorageClass ssc,
        EventState event ~ (Storage ssc),
        UpdateEvent event, WorkModeDB ssc m)
    => event
    -> m (EventResult event)
updateDisk e = flip A.update e =<< getNodeState

-- | Get list of slot leaders for the given epoch. Empty list is returned
-- if no information is available.
getLeaders :: QUConstraint ssc m => EpochIndex -> m (Maybe SlotLeaders)
getLeaders = queryDisk . A.GetLeaders

-- | Get Block by hash.
getBlock :: QUConstraint ssc m => HeaderHash ssc -> m (Maybe (Block ssc))
getBlock = queryDisk . A.GetBlock

-- | Get block which is the head of the __best chain__.
getHeadBlock :: QUConstraint ssc m => m (Block ssc)
getHeadBlock = queryDisk A.GetHeadBlock

-- | Return current best chain.
getBestChain :: QUConstraint ssc m => m (NonEmpty (Block ssc))
getBestChain = queryDisk A.GetBestChain

-- | Get local transactions list.
getLocalTxs :: QUConstraint ssc m => m (HashSet Tx)
getLocalTxs = queryDisk A.GetLocalTxs

<<<<<<< HEAD
-- | Get local SSC data for inclusion into a block for slot N. (Different
-- kinds of data are included into different blocks.)
=======
isTxVerified :: QUConstraint ssc m => Tx -> m Bool
isTxVerified = queryDisk . A.IsTxVerified

>>>>>>> 3aab0840
getLocalSscPayload :: QUConstraint ssc m => SlotId -> m (SscPayload ssc)
getLocalSscPayload = queryDisk . A.GetLocalSscPayload

-- | Get global SSC data.
getGlobalMpcData :: QUConstraint ssc m => m (SscPayload ssc)
getGlobalMpcData = queryDisk A.GetGlobalSscPayload

-- | Check that block header is correct and claims to represent block
-- which may become part of blockchain.
mayBlockBeUseful :: QUConstraint ssc m => SlotId -> MainBlockHeader ssc -> m VerificationRes
mayBlockBeUseful si = queryDisk . A.MayBlockBeUseful si

-- | Create new block on top of currently known best chain, assuming
-- we are slot leader.
createNewBlock :: QUConstraint ssc m
               => SecretKey
               -> SlotId
               -> m (Maybe (MainBlock ssc))
createNewBlock sk = updateDisk . A.CreateNewBlock sk

-- | Process transaction received from other party.
processTx :: QUConstraint ssc m => Tx -> m ProcessTxRes
processTx = updateDisk . A.ProcessTx

-- | Notify NodeState about beginning of new slot. Ideally it should
-- be used before all other updates within this slot.
processNewSlot :: QUConstraint ssc m => SlotId -> m (Maybe (GenesisBlock ssc))
processNewSlot = updateDisk . A.ProcessNewSlot

-- | Process some Block received from the network.
processBlock :: QUConstraint ssc m
             => SlotId
             -> Block ssc
             -> m (ProcessBlockRes ssc)
processBlock si = updateDisk . A.ProcessBlock si

-- | Do something with given message, result is whether message has been
-- processed successfully (implementation defined).
processSscMessage :: QUConstraint ssc m => SscMessage ssc -> m (Maybe (SscMessage ssc))
processSscMessage = updateDisk . A.ProcessSscMessage

-- | Functions for generating seed by SSC algorithm
getParticipants
    :: QUConstraint ssc m
    => EpochIndex
    -> m (Maybe (NonEmpty VssPublicKey))
getParticipants = queryDisk . A.GetParticipants

-- | Figure out the threshold (i.e. how many secret shares would be required
-- to recover each node's secret).
getThreshold :: QUConstraint ssc m
             => EpochIndex
             -> m (Maybe Threshold)
getThreshold = queryDisk . A.GetThreshold


----------------------------------------------------------------------------
-- Related to SscGodTossing
----------------------------------------------------------------------------

-- | Decrypt shares (in commitments) that are intended for us and that we can
-- decrypt.
getOurShares
    :: QUConstraint ssc m
    => VssKeyPair -> m (HashMap PublicKey Share)
getOurShares ourKey = do
    randSeed <- liftIO seedNew
    queryDisk $ A.GetOurShares ourKey (seedToInteger randSeed)<|MERGE_RESOLUTION|>--- conflicted
+++ resolved
@@ -160,14 +160,12 @@
 getLocalTxs :: QUConstraint ssc m => m (HashSet Tx)
 getLocalTxs = queryDisk A.GetLocalTxs
 
-<<<<<<< HEAD
+-- | Checks if tx is verified
+isTxVerified :: QUConstraint ssc m => Tx -> m Bool
+isTxVerified = queryDisk . A.IsTxVerified
+
 -- | Get local SSC data for inclusion into a block for slot N. (Different
 -- kinds of data are included into different blocks.)
-=======
-isTxVerified :: QUConstraint ssc m => Tx -> m Bool
-isTxVerified = queryDisk . A.IsTxVerified
-
->>>>>>> 3aab0840
 getLocalSscPayload :: QUConstraint ssc m => SlotId -> m (SscPayload ssc)
 getLocalSscPayload = queryDisk . A.GetLocalSscPayload
 
