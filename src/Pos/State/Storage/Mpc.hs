{-# LANGUAGE FlexibleContexts      #-}
{-# LANGUAGE MultiParamTypeClasses #-}
{-# LANGUAGE Rank2Types            #-}
{-# LANGUAGE TemplateHaskell       #-}

-- | Internal state of the MPC algorithm (“multi-party computation”) – the
-- algorithm which computes a shared seed with other nodes and decides which
-- nodes will be leaders of the next epoch.

module Pos.State.Storage.Mpc
       (
         MpcStorage
       , HasMpcStorage(mpcStorage)

       , calculateLeaders
       , mpcApplyBlocks
       , mpcProcessCommitment
       , mpcProcessOpening
       , mpcRollback
       , mpcVerifyBlock
       , mpcVerifyBlocks
       ) where

import           Control.Lens         (Lens', makeClassy, to, view, (%=), (^.))
import           Data.Default         (Default, def)
import           Data.Hashable        (Hashable)
import qualified Data.HashMap.Strict  as HM
import           Data.Ix              (inRange)
import           Data.List.NonEmpty   (NonEmpty ((:|)))
import qualified Data.List.NonEmpty   as NE
import           Data.SafeCopy        (base, deriveSafeCopySimple)
import qualified Data.Vector          as V
import           Serokell.Util.Verify (VerificationRes (..), verifyGeneric)
import           Universum

import           Pos.Constants        (k)
import           Pos.Crypto           (PublicKey, Secret (..), verify, verifyProof)
import           Pos.FollowTheSatoshi (FtsError, calculateSeed, followTheSatoshi)
import           Pos.Types            (Address (getAddress), Block, Body (..),
                                       Commitment (..), CommitmentSignature,
                                       CommitmentsMap, FtsSeed (..), Opening (..),
                                       OpeningsMap, SharesMap, SlotId (..), SlotLeaders,
                                       Utxo, blockSlot, gbBody, mbCommitments, mbOpenings,
                                       mbShares)
import           Pos.Util             (zoom', _neHead)


data MpcStorageVersion = MpcStorageVersion
    { -- | Local set of 'Commitment's. These are valid commitments which are
      -- known to the node and not stored in blockchain. It is useful only
      -- for the first 'k' slots, after that it should be discarded.
      _mpcLocalCommitments  :: !CommitmentsMap
    , -- | Set of 'Commitment's stored in blocks for current epoch. This can
      -- be calculated by 'mconcat'ing stored commitments, but it would be
      -- inefficient to do it every time we need to know if commitments is
      -- stored in blocks.
      _mpcGlobalCommitments :: !CommitmentsMap
    , -- | Local set of decrypted shares (encrypted shares are stored in
      -- commitments).
      _mpcLocalShares       :: !SharesMap
    , -- | Decrypted shares stored in blocks
      _mpcGlobalShares      :: !SharesMap
    , -- | Local set of openings
      _mpcLocalOpenings     :: !OpeningsMap
    , -- | Openings stored in blocks
      _mpcGlobalOpenings    :: !OpeningsMap }

makeClassy ''MpcStorageVersion
deriveSafeCopySimple 0 'base ''MpcStorageVersion

instance Default MpcStorageVersion where
    def =
        MpcStorageVersion
        { _mpcLocalCommitments = mempty
        , _mpcGlobalCommitments = mempty
        , _mpcLocalShares = mempty
        , _mpcGlobalShares = mempty
        , _mpcLocalOpenings = mempty
        , _mpcGlobalOpenings = mempty
        }

data MpcStorage = MpcStorage
    { -- | Last several versions of MPC storage, a version for each received
      -- block. To bring storage to the state as it was just before the last
      -- block arrived, just remove the head. All incoming commitments/etc
      -- which aren't parts of blocks are applied to the head, too.
      --
      -- TODO: this is a very naive solution. A better one would be storing
      -- deltas for maps in 'MpcStorageVersion'.
      _mpcVersioned :: NonEmpty MpcStorageVersion
    }

makeClassy ''MpcStorage
deriveSafeCopySimple 0 'base ''MpcStorage

-- | A lens to access the last version of MpcStorage
lastVer :: HasMpcStorage a => Lens' a MpcStorageVersion
lastVer = mpcVersioned . _neHead

instance Default MpcStorage where
    def = MpcStorage (def :| [])

type Update a = forall m x. (HasMpcStorage x, MonadState x m) => m a
type Query a = forall m x. (HasMpcStorage x, MonadReader x m) => m a

-- | Calculate leaders for the next epoch.
calculateLeaders
    :: Utxo            -- ^ Utxo at the beginning of the epoch
    -> Query (Either FtsError SlotLeaders)
calculateLeaders utxo = do
<<<<<<< HEAD
    mbSeed <- calculateSeed undefined
                            <$> view mpcGlobalCommitments
                            <*> view mpcGlobalOpenings
                            <*> view mpcGlobalShares
=======
    mbSeed <- calculateSeed <$> view (lastVer . mpcGlobalCommitments)
                            <*> view (lastVer . mpcGlobalOpenings)
                            <*> view (lastVer . mpcGlobalShares)
>>>>>>> b7970bab
    return $ case mbSeed of
        Left e     -> Left e
        Right seed -> Right . V.fromList . map getAddress $
                      followTheSatoshi seed utxo

checkOpening :: CommitmentsMap -> (PublicKey, Opening) -> Bool
checkOpening globalCommitments (pk, Opening (FtsSeed x)) =
    case HM.lookup pk globalCommitments of
        Nothing        -> False
        Just (comm, _) -> verifyProof (commProof comm) (Secret x)

{- |
Verify MPC-related predicates of a single block, also using data stored
in 'MpcStorage'.

For each MPC message we check:

  1. Whether it's stored in the correct block (e.g. commitments have to be in
     first 2k blocks, etc.)

  2. Whether the message itself is correct (e.g. commitment signature is
     valid, etc.)
-}
mpcVerifyBlock :: Block -> Query VerificationRes
-- Genesis blocks don't have any MPC messages
mpcVerifyBlock (Left _) = return VerSuccess
-- Main blocks have commitments, openings and shares
mpcVerifyBlock (Right b) = do
    let SlotId{siSlot = slotId, siEpoch = epochId} = b ^. blockSlot
    let commitments = b ^. gbBody . to mbCommitments
        openings    = b ^. gbBody . to mbOpenings
        shares      = b ^. gbBody . to mbShares
    globalCommitments <- view (lastVer . mpcGlobalCommitments)
    globalOpenings    <- view (lastVer . mpcGlobalOpenings)
    -- Commitment blocks are ones in range [0,k), etc. Mixed blocks aren't
    -- allowed.
    let isComm  = inRange (0, k - 1) slotId
        isOpen  = inRange (2 * k, 3 * k - 1) slotId
        isShare = inRange (4 * k, 5 * k - 1) slotId

    -- We *forbid* blocks from having commitments/openings/shares in blocks
    -- with wrong slotId (instead of merely discarding such commitments/etc)
    -- because it's the miner's responsibility not to include them into the
    -- block if they're late.
    --
    -- For commitments specifically, we also
    --   * check their signatures (which includes checking that the
    --     commitment has been generated for this particular epoch)
    --   * check that the nodes haven't already sent their commitments before
    --     in some different block
    let commChecks =
            [ (null openings,
                   "there are openings in a commitment block")
            , (null shares,
                   "there are shares in a commitment block")
            , (let checkSig (pk, (comm, sig)) = verify pk (epochId, comm) sig
               in all checkSig (HM.toList commitments),
                   "signature check for some commitments has failed")
            , (all (not . (`HM.member` globalCommitments))
                   (HM.keys commitments),
                   "some nodes have already sent their commitments")
            ]

    -- For openings, we check that
    --   * there are only openings in the block
    --   * the opening isn't present in previous blocks (TODO: may this
    --     check be skipped?)
    --   * corresponding commitment is present
    --   * the opening matches the commitment
    let openChecks =
            [ (null commitments,
                   "there are commitments in an openings block")
            , (null shares,
                   "there are shares in an openings block")
            , (all (not . (`HM.member` globalOpenings))
                   (HM.keys openings),
                   "some nodes have already sent their openings")
            , (all (`HM.member` globalCommitments)
                   (HM.keys openings),
                   "some openings don't have corresponding commitments")
            , (all (checkOpening globalCommitments) (HM.toList openings),
                   "some openings don't match corresponding commitments")
            ]

    -- For shares, we check that
    --   * there are only shares in the block
    --   * shares have corresponding commitments
    -- We don't check whether shares match the openings.
    let shareChecks =
            [ (null commitments,
                   "there are commitments in a shares block")
            , (null openings,
                   "there are openings in a shares block")
            , (all (`HM.member` globalCommitments)
                   (HM.keys shares <> concatMap HM.keys (toList shares)),
                   "some shares don't have corresponding commitments")
            ]

    -- For all other blocks, we check that
    --   * there are no commitments, openings or shares
    --   * slot ID is in range
    let otherChecks =
            [ (null commitments,
                   "there are commitments in an ordinary block")
            , (null openings,
                   "there are openings in an ordinary block")
            , (null shares,
                   "there are shares in an ordinary block")
            , (inRange (0, 6 * k - 1) slotId,
                   "slot id is outside of [0, 6k)")
            ]

    return $ verifyGeneric $ concat $ concat
        [ [ commChecks  | isComm ]
        , [ openChecks  | isOpen ]
        , [ shareChecks | isShare ]
        , [ otherChecks | all not [isComm, isOpen, isShare] ]
        ]

-- | Verify MPC-related predicates of blocks sequence which is about
-- to be applied. It should check that MPC messages will be consistent
-- if this blocks are applied (after possible rollback).
mpcVerifyBlocks :: Int -> [Block] -> Query VerificationRes
mpcVerifyBlocks toRollback = notImplemented

-- TODO: checks can happen anywhere but we must have a *clear* policy on
-- where checks are happening, to prevent the situation when they are, well,
-- not happening anywhere at all.

mpcProcessOpening :: PublicKey -> Opening -> Update ()
mpcProcessOpening pk o = do
    -- TODO: should it be ignored if it's in mpcGlobalOpenings?
    lastVer . mpcLocalOpenings %= HM.insert pk o

mpcProcessCommitment
    :: PublicKey -> (Commitment, CommitmentSignature) -> Update ()
mpcProcessCommitment pk c = do
    -- TODO: should it be ignored if it's in mpcGlobalCommitments?
    lastVer . mpcLocalCommitments %= HM.insert pk c

-- | Apply sequence of blocks to state. Sequence must be based on last
-- applied block and must be valid.
mpcApplyBlocks :: [Block] -> Update ()
mpcApplyBlocks = mapM_ mpcProcessBlock

-- | Rollback application of last 'n' blocks. If @n > 0@, also removes all
-- commitments/etc received during that period but not included into
-- blocks. If there are less blocks than 'n' is, just leaves an empty ('def')
-- version.
mpcRollback :: Int -> Update ()
mpcRollback n = do
    mpcVersioned %= (fromMaybe (def :| []) . NE.nonEmpty . NE.drop n)

mpcProcessBlock :: Block -> Update ()
-- We don't have to process genesis blocks as full nodes always generate them
-- by themselves
mpcProcessBlock (Left _) = return ()
-- Main blocks contain commitments, openings, and shares
mpcProcessBlock (Right b) = do
    let blockCommitments = b ^. gbBody . to mbCommitments
        blockOpenings    = b ^. gbBody . to mbOpenings
        blockShares      = b ^. gbBody . to mbShares
    zoom' lastVer $ do
        -- commitments
        mpcGlobalCommitments %= HM.union blockCommitments
        mpcLocalCommitments  %= (`HM.difference` blockCommitments)
        -- openings
        mpcGlobalOpenings %= HM.union blockOpenings
        mpcLocalOpenings  %= (`HM.difference` blockOpenings)
        -- shares
        mpcGlobalShares %= HM.unionWith HM.union blockShares
        mpcLocalShares  %= (`diffDoubleMap` blockShares)

-- | Remove elements in 'b' from 'a'
diffDoubleMap
    :: (Eq k1, Eq k2, Hashable k1, Hashable k2)
    => HashMap k1 (HashMap k2 v)
    -> HashMap k1 (HashMap k2 v)
    -> HashMap k1 (HashMap k2 v)
diffDoubleMap a b = HM.filter (not . null) $ HM.unionWith HM.difference a b<|MERGE_RESOLUTION|>--- conflicted
+++ resolved
@@ -34,14 +34,14 @@
 import           Universum
 
 import           Pos.Constants        (k)
-import           Pos.Crypto           (PublicKey, Secret (..), verify, verifyProof)
+import           Pos.Crypto           (PublicKey, Secret (..), verify)
 import           Pos.FollowTheSatoshi (FtsError, calculateSeed, followTheSatoshi)
 import           Pos.Types            (Address (getAddress), Block, Body (..),
                                        Commitment (..), CommitmentSignature,
                                        CommitmentsMap, FtsSeed (..), Opening (..),
                                        OpeningsMap, SharesMap, SlotId (..), SlotLeaders,
                                        Utxo, blockSlot, gbBody, mbCommitments, mbOpenings,
-                                       mbShares)
+                                       mbShares, verifyOpening)
 import           Pos.Util             (zoom', _neHead)
 
 
@@ -108,26 +108,20 @@
     :: Utxo            -- ^ Utxo at the beginning of the epoch
     -> Query (Either FtsError SlotLeaders)
 calculateLeaders utxo = do
-<<<<<<< HEAD
     mbSeed <- calculateSeed undefined
-                            <$> view mpcGlobalCommitments
-                            <*> view mpcGlobalOpenings
-                            <*> view mpcGlobalShares
-=======
-    mbSeed <- calculateSeed <$> view (lastVer . mpcGlobalCommitments)
+                            <$> view (lastVer . mpcGlobalCommitments)
                             <*> view (lastVer . mpcGlobalOpenings)
                             <*> view (lastVer . mpcGlobalShares)
->>>>>>> b7970bab
     return $ case mbSeed of
         Left e     -> Left e
         Right seed -> Right . V.fromList . map getAddress $
                       followTheSatoshi seed utxo
 
 checkOpening :: CommitmentsMap -> (PublicKey, Opening) -> Bool
-checkOpening globalCommitments (pk, Opening (FtsSeed x)) =
+checkOpening globalCommitments (pk, opening) =
     case HM.lookup pk globalCommitments of
         Nothing        -> False
-        Just (comm, _) -> verifyProof (commProof comm) (Secret x)
+        Just (comm, _) -> verifyOpening comm opening
 
 {- |
 Verify MPC-related predicates of a single block, also using data stored
