--- conflicted
+++ resolved
@@ -1,51 +1,29 @@
-{-# LANGUAGE TypeApplications #-}
+{-# LANGUAGE UndecidableInstances #-}
 -- | `Arbitrary` instances for using in tests and benchmarks
 
 module Pos.Crypto.Arbitrary
     ( KeyPair(..)
     ) where
 
-<<<<<<< HEAD
-import           Control.Lens                (view, _2, _4)
+
+import           Control.Lens                (view, _1, _2, _3, _4)
 import           Data.List.NonEmpty          (fromList)
 import           System.IO.Unsafe            (unsafePerformIO)
 import           Test.QuickCheck             (Arbitrary (..), elements)
 import           Universum
 
-import           Pos.Binary.Class            (Bi)
-import qualified Pos.Binary.Class            as Bi
+import           Pos.Binary.Class            (Bi, Serialized (..))
 import           Pos.Crypto.Arbitrary.Hash   ()
 import           Pos.Crypto.Arbitrary.Unsafe ()
-import           Pos.Crypto.SecretSharing    (EncShare, Secret, Share, VssKeyPair,
+import           Pos.Crypto.SecretSharing    (EncShare, Secret, SecretProof,
+                                              SecretSharingExtra, Share, VssKeyPair,
                                               VssPublicKey, decryptShare, genSharedSecret,
                                               toVssPublicKey, vssKeyGen)
-import           Pos.Crypto.SerTypes         (LEncShare, LSecret, LShare, LVssPublicKey)
+import           Pos.Crypto.SerTypes         (LEncShare, LSecret, LSecretProof,
+                                              LSecretSharingExtra, LShare, LVssPublicKey)
 import           Pos.Crypto.Signing          (PublicKey, SecretKey, Signature, Signed,
                                               keyGen, mkSigned, sign)
-import           Pos.Util                    (Serialized (..))
-import           Pos.Util.Arbitrary          (Nonrepeating (..), sublistN, unsafeMakeList,
-                                              unsafeMakePool)
-=======
-import           Control.Lens                 (view, _1, _2, _3, _4)
-import           Data.Binary                  (Binary)
-import           Data.List.NonEmpty           (fromList)
-import           System.IO.Unsafe             (unsafePerformIO)
-import           Test.QuickCheck              (Arbitrary (..), elements)
-import           Universum
-
-import           Pos.Crypto.Arbitrary.Hash    ()
-import           Pos.Crypto.Arbitrary.Unsafe  ()
-import           Pos.Crypto.SecretSharing     (EncShare,Secret, SecretProof,
-                                               SecretSharingExtra, Share, VssKeyPair,
-                                               VssPublicKey, decryptShare, genSharedSecret,
-                                               toVssPublicKey, vssKeyGen)
-import           Pos.Crypto.SerTypes          (LEncShare, LSecret, LSecretProof,
-                                               LSecretSharingExtra, LShare, LVssPublicKey)
-import           Pos.Crypto.Signing           (PublicKey, SecretKey, Signature, Signed,
-                                               keyGen, mkSigned, sign)
-import           Pos.Util                     (Serialized (..))
-import           Pos.Util.Arbitrary           (Nonrepeating (..), sublistN, unsafeMakePool)
->>>>>>> c9ec26c8
+import           Pos.Util.Arbitrary          (Nonrepeating (..), sublistN, unsafeMakePool)
 
 {- A note on 'Arbitrary' instances
 ~~~~~~~~~~~~~~~~~~~~~~~~~~~~~~~~~~
@@ -102,7 +80,7 @@
 instance Arbitrary VssPublicKey where
     arbitrary = toVssPublicKey <$> arbitrary
 
-instance Arbitrary LVssPublicKey where
+instance Serialized VssPublicKey LVssPublicKey => Arbitrary LVssPublicKey where
     arbitrary = serialize @VssPublicKey <$> arbitrary
 
 instance Nonrepeating VssKeyPair where
@@ -134,16 +112,18 @@
 instance Arbitrary SecretSharingExtra where
     arbitrary = elements $ fmap (view _1) sharedSecrets
 
-instance Arbitrary LSecretSharingExtra where
+instance Serialized SecretSharingExtra LSecretSharingExtra =>
+         Arbitrary LSecretSharingExtra where
     arbitrary = serialize @SecretSharingExtra <$> arbitrary
 
-instance Arbitrary LSecretProof where
+instance Serialized SecretProof LSecretProof =>
+         Arbitrary LSecretProof where
     arbitrary = serialize @SecretProof <$> arbitrary
 
 instance Arbitrary Secret where
     arbitrary = elements $ fmap (view _2) sharedSecrets
 
-instance Arbitrary LSecret where
+instance Serialized Secret LSecret => Arbitrary LSecret where
     arbitrary = serialize @Secret <$> arbitrary
 
 instance Arbitrary SecretProof where
@@ -152,11 +132,11 @@
 instance Arbitrary EncShare where
     arbitrary = elements $ concat $ fmap (view _4) sharedSecrets
 
-instance Arbitrary LEncShare where
+instance Serialized EncShare LEncShare => Arbitrary LEncShare where
     arbitrary = serialize @EncShare <$> arbitrary
 
 instance Arbitrary Share where
     arbitrary = unsafePerformIO <$> (decryptShare <$> arbitrary <*> arbitrary)
 
-instance Arbitrary LShare where
+instance Serialized Share LShare => Arbitrary LShare where
     arbitrary = serialize @Share <$> arbitrary