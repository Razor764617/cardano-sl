--- conflicted
+++ resolved
@@ -10,13 +10,14 @@
 
 import           Universum
 
+import           Data.Conduit        (runConduitPure, (.|))
+import qualified Data.Conduit.List   as CL
 import qualified Data.HashMap.Strict as HM
 
 import           Pos.Core            (Coin, SharedSeed (..), StakeholderId, coinToInteger,
                                       mkCoin, sumCoins)
 import           Pos.Lrc.Fts         (followTheSatoshiM)
 import           Pos.Txp.Toil        (Utxo, utxoToStakes)
-import           Pos.Util.Iterator   (runListHolder)
 
 -- | Choose several random stakeholders (specifically, their amount is
 -- currently hardcoded in 'Pos.Constants.epochSlots').
@@ -42,23 +43,12 @@
         error "followTheSatoshi: total stake exceeds limit"
     | totalCoinsCoin == minBound = error "followTheSatoshi: no stake"
     | otherwise =
-<<<<<<< HEAD
           runConduitPure $ CL.sourceList stakes .|
                            followTheSatoshiM seed totalCoinsCoin
-=======
-          runListHolder
-              (followTheSatoshiM seed
-                   totalCoinsCoin)
-              stakes
->>>>>>> 69e89614
   where
     totalCoins = sumCoins $ map snd stakes
-<<<<<<< HEAD
     totalCoinsCoin = mkCoin $ fromInteger totalCoins
-=======
-    totalCoinsCoin = mkCoin (fromInteger totalCoins)
 
 followTheSatoshiUtxo :: SharedSeed -> Utxo -> NonEmpty StakeholderId
 followTheSatoshiUtxo seed utxo =
-    followTheSatoshi seed (HM.toList (utxoToStakes utxo))
->>>>>>> 69e89614
+    followTheSatoshi seed $ HM.toList $ utxoToStakes utxo