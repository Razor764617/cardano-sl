--- conflicted
+++ resolved
@@ -10,7 +10,6 @@
        , explorerHandlers
        ) where
 
-<<<<<<< HEAD
 import           Control.Monad.Catch             (try)
 import           Control.Monad.Loops             (unfoldrM)
 import           Control.Monad.Trans.Maybe       (MaybeT (..))
@@ -47,43 +46,6 @@
                                                   toBlockSummary, toTxDetailed, toTxEntry)
 import           Pos.Explorer.Web.Error          (ExplorerError (..))
 import           Pos.Explorer.Web.Sockets.Holder (MonadExplorerSockets)
-=======
-import           Control.Monad.Catch            (try)
-import           Control.Monad.Loops            (unfoldrM)
-import           Control.Monad.Trans.Maybe      (MaybeT (..))
-import           Data.Maybe                     (fromMaybe)
-import           Network.Wai                    (Application)
-import           Servant.API                    ((:<|>) ((:<|>)))
-import           Servant.Server                 (Server, ServerT, serve)
-import Data.Time.Clock.POSIX (getPOSIXTime)
-import           Universum
-
-import           Pos.Communication              (SendActions)
-import           Pos.Crypto                     (WithHash (..), withHash)
-import qualified Pos.DB.Block                   as DB
-import qualified Pos.DB.GState                  as GS
-import           Pos.Slotting                   (MonadSlots (..), getSlotStart)
-import           Pos.Ssc.GodTossing             (SscGodTossing)
-import           Pos.Txp                        (Tx (..), getLocalTxs, topsortTxs,
-                                                 txOutAddress)
-import           Pos.Types                      (Address (..), HeaderHash, MainBlock, SlotId, Timestamp (..),
-                                                 Timestamp, blockTxs, gbHeader,
-                                                 gbhConsensus, mcdSlot, mkCoin,
-                                                 prevBlockL)
-import           Pos.Util                       (maybeThrow)
-import Pos.Util.TimeWarp (mcs)
-import           Pos.Web                        (serveImpl)
-import           Pos.WorkMode                   (WorkMode)
-
-import           Pos.Explorer.Aeson.ClientTypes ()
-import           Pos.Explorer.Web.Api           (ExplorerApi, explorerApi)
-import           Pos.Explorer.Web.ClientTypes   (CAddress (..), CAddressSummary (..),
-                                                 CBlockEntry (..), CBlockSummary (..),
-                                                 CHash, CTxEntry (..), TxInternal (..),
-                                                 fromCAddress, fromCHash', toBlockEntry,
-                                                 toBlockSummary, toTxDetailed, toTxEntry)
-import           Pos.Explorer.Web.Error         (ExplorerError (..))
->>>>>>> 80fe43c9
 
 ----------------------------------------------------------------
 -- Top level functionality
