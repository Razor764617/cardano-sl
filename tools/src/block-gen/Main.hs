module Main where

import           Universum

import           Control.Monad.Random.Strict (evalRandT)
import           Data.Default                (def)
import qualified Data.Map                    as M
import           Formatting                  (build, sformat, (%))
import           Mockable                    (runProduction)
import           System.Directory            (doesDirectoryExist)
import           System.Random               (mkStdGen, randomIO)
import           System.Wlog                 (usingLoggerName)

import           Pos.AllSecrets              (mkAllSecretsSimple)
import           Pos.Core                    (gdBootStakeholders, genesisData,
                                              genesisSecretKeys, isDevelopment)
import           Pos.DB                      (closeNodeDBs, openNodeDBs)
import           Pos.Generator.Block         (BlockGenParams (..), genBlocks)
<<<<<<< HEAD
import           Pos.Genesis                 (BalanceDistribution (FlatBalances),
                                              devGenesisContext, genesisContextProduction,
                                              gtcUtxo, gtcWStakeholders)
import           Pos.Launcher                (applyConfigInfo)
=======
import           Pos.Launcher                (withConfigurations)
import           Pos.Txp.GenesisUtxo         (genesisUtxo)
>>>>>>> e74686f7
import           Pos.Txp.Toil                (GenesisUtxo (..))
import           Pos.Util.UserSecret         (peekUserSecret, usPrimKey)

import           Context                     (initTBlockGenMode)
import           Error                       (TBlockGenError (..))
import           Options                     (BlockGenOptions (..), getBlockGenOptions)

main :: IO ()
<<<<<<< HEAD
main = (applyConfigInfo def >>) $ flip catch catchEx $ giveStaticConsts $ do
    BlockGenOptions{..} <- getBlockGenOptions
    seed <- maybe randomIO pure bgoSeed
=======
main = flip catch catchEx $ usingLoggerName "block-gen" $ withConfigurations def $ do
    BlockGenOptions{..} <- liftIO getBlockGenOptions
    seed <- liftIO $ maybe randomIO pure bgoSeed
>>>>>>> e74686f7
    let runMode = bool "PROD" "DEV" isDevelopment
    putText $ "Generating in " <> runMode <> " mode with seed " <> show seed

    liftIO $ when bgoAppend $ checkExistence bgoPath

    allSecrets <- mkAllSecretsSimple <$> case bgoNodes of
        Left bgoNodesN -> do
            unless (bgoNodesN > 0) $ throwM NoOneSecrets
            let secrets = fromMaybe (error "Genesis secret keys are unknown") genesisSecretKeys
            pure $ take (fromIntegral bgoNodesN) secrets
        Right bgoSecretFiles -> do
            when (null bgoSecretFiles) $ throwM NoOneSecrets
            mapM parseSecret bgoSecretFiles

    when (M.null $ unGenesisUtxo genesisUtxo) $ throwM EmptyUtxo

    let bgenParams =
            BlockGenParams
                { _bgpSecrets         = allSecrets
                , _bgpGenStakeholders = gdBootStakeholders genesisData
                , _bgpBlockCount      = fromIntegral bgoBlockN
                , _bgpTxGenParams     = bgoTxGenParams
                , _bgpInplaceDB       = True
                , _bgpSkipNoKey       = True
                }
    liftIO $ bracket (openNodeDBs (not bgoAppend) bgoPath) closeNodeDBs $ \db ->
        runProduction $
        initTBlockGenMode db $
        void $ evalRandT (genBlocks bgenParams) (mkStdGen seed)
    -- We print it twice because there can be a ton of logs and
    -- you don't notice the first message.
    if isDevelopment then
        putText $ "Generated in DEV mode with seed " <> show seed
    else
        putText $ "Generated in PROD mode with seed " <> show seed
  where
    catchEx :: TBlockGenError -> IO ()
    catchEx e = putText $ sformat ("Error: "%build) e

    parseSecret p = (^. usPrimKey) <$> peekUserSecret p >>= \case
        Nothing -> throwM $ SecretNotFound p
        Just sk -> pure sk

    checkExistence p =
        unlessM (doesDirectoryExist p) $
            throwM AppendToNonexistDB<|MERGE_RESOLUTION|>--- conflicted
+++ resolved
@@ -16,15 +16,8 @@
                                               genesisSecretKeys, isDevelopment)
 import           Pos.DB                      (closeNodeDBs, openNodeDBs)
 import           Pos.Generator.Block         (BlockGenParams (..), genBlocks)
-<<<<<<< HEAD
-import           Pos.Genesis                 (BalanceDistribution (FlatBalances),
-                                              devGenesisContext, genesisContextProduction,
-                                              gtcUtxo, gtcWStakeholders)
-import           Pos.Launcher                (applyConfigInfo)
-=======
 import           Pos.Launcher                (withConfigurations)
 import           Pos.Txp.GenesisUtxo         (genesisUtxo)
->>>>>>> e74686f7
 import           Pos.Txp.Toil                (GenesisUtxo (..))
 import           Pos.Util.UserSecret         (peekUserSecret, usPrimKey)
 
@@ -33,15 +26,9 @@
 import           Options                     (BlockGenOptions (..), getBlockGenOptions)
 
 main :: IO ()
-<<<<<<< HEAD
-main = (applyConfigInfo def >>) $ flip catch catchEx $ giveStaticConsts $ do
-    BlockGenOptions{..} <- getBlockGenOptions
-    seed <- maybe randomIO pure bgoSeed
-=======
 main = flip catch catchEx $ usingLoggerName "block-gen" $ withConfigurations def $ do
     BlockGenOptions{..} <- liftIO getBlockGenOptions
     seed <- liftIO $ maybe randomIO pure bgoSeed
->>>>>>> e74686f7
     let runMode = bool "PROD" "DEV" isDevelopment
     putText $ "Generating in " <> runMode <> " mode with seed " <> show seed
 
