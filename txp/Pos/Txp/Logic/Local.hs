{-# LANGUAGE RankNTypes #-}

-- | Logic for local processing of transactions.
-- Local transaction is transaction which hasn't been added in the blockchain yet.

module Pos.Txp.Logic.Local
       ( txProcessTransaction
       , txNormalize
       ) where

import           Universum

import           Control.Lens                (makeLenses)
import           Control.Monad.Except        (MonadError (..))
import           Control.Monad.Trans.Control (MonadBaseControl)
import           Data.Default                (Default (def))
import qualified Data.List.NonEmpty          as NE
import qualified Data.Map                    as M (fromList)
import           Ether.Internal              (HasLens (..))
import           Formatting                  (build, sformat, (%))
import           System.Wlog                 (WithLogger, logDebug)

import           Pos.Core                    (BlockVersionData, EpochIndex,
                                              GenesisWStakeholders, HeaderHash, siEpoch)
import           Pos.DB.Class                (MonadDBRead, MonadGState (..))
import qualified Pos.DB.GState.Common        as GS
import           Pos.Slotting                (MonadSlots (..))
import           Pos.Txp.Core                (Tx (..), TxAux (..), TxId, TxUndo)
import           Pos.Txp.MemState            (MonadTxpMem, TxpLocalDataPure, getLocalTxs,
                                              getUtxoModifier, modifyTxpLocalData,
                                              setTxpLocalData)
import           Pos.Txp.Toil                (GenericToilModifier (..),
<<<<<<< HEAD
                                              GenesisStakeholders, MonadUtxoRead (..),
                                              ToilModifier, ToilT, ToilVerFailure (..),
                                              Utxo, execToilTLocal, normalizeToil,
                                              processTx, runDBToil, runToilTLocal,
                                              utxoGet, utxoGetReader)
=======
                                              MonadUtxoRead (..), ToilVerFailure (..),
                                              Utxo, evalUtxoStateT, execToilTLocal,
                                              normalizeToil, processTx, runDBToil,
                                              runToilTLocal, utxoGet)
>>>>>>> 6d85c7ef

type TxpLocalWorkMode ctx m =
    ( MonadIO m
    , MonadBaseControl IO m
    , MonadDBRead m
    , MonadGState m
    , MonadSlots m
    , MonadTxpMem () ctx m
    , WithLogger m
    , HasLens GenesisWStakeholders ctx GenesisWStakeholders
    )

-- Base context for tx processing in.
data ProcessTxContext = ProcessTxContext
    { _ptcGenStakeholders :: !GenesisStakeholders
    , _ptcAdoptedBVData   :: !BlockVersionData
    , _ptcUtxoBase        :: !Utxo
    }

makeLenses ''ProcessTxContext

instance HasLens GenesisStakeholders ProcessTxContext GenesisStakeholders where
    lensOf = ptcGenStakeholders

instance HasLens Utxo ProcessTxContext Utxo where
    lensOf = ptcUtxoBase

-- Base monad for tx processing in.
type ProcessTxMode = Reader ProcessTxContext

instance MonadUtxoRead ProcessTxMode where
    utxoGet = utxoGetReader

instance MonadGState ProcessTxMode where
    gsAdoptedBVData = view ptcAdoptedBVData

-- | Process transaction. 'TxId' is expected to be the hash of
-- transaction in 'TxAux'. Separation is supported for optimization
-- only.
txProcessTransaction
    :: TxpLocalWorkMode ctx m
    => (TxId, TxAux) -> ExceptT ToilVerFailure m ()
txProcessTransaction itw@(txId, txAux) = do
    let UnsafeTx {..} = taTx txAux
    tipDB <- GS.getTip
    bvd <- gsAdoptedBVData
    epoch <- siEpoch <$> (note ToilSlotUnknown =<< getCurrentSlot)
    bootHolders <- view (lensOf @GenesisWStakeholders)
    localUM <- lift $ getUtxoModifier @()
    -- Note: snapshot isn't used here, because it's not necessary.  If
    -- tip changes after 'getTip' and before resolving all inputs, it's
    -- possible that invalid transaction will appear in
    -- mempool. However, in this case it will be removed by
    -- normalization before releasing lock on block application.
    let runUM um = runToilTLocal um def mempty
    (resolvedOuts, _) <- runDBToil $ runUM localUM $ mapM utxoGet _txInputs
    -- Resolved are unspent transaction outputs corresponding to input
    -- of given transaction.
<<<<<<< HEAD
    let resolved =
            M.fromList $
            catMaybes $
            toList $ NE.zipWith (liftM2 (,) . Just) _txInputs resolvedOuts
    let ctx =
            ProcessTxContext
            { _ptcAdoptedBVData = bvd
            , _ptcUtxoBase = resolved
            , _ptcGenStakeholders = genStks
            }
    pRes <-
        lift $
        modifyTxpLocalData "txProcessTransaction" $
        processTxDo epoch ctx tipDB itw
=======
    let resolved = M.fromList $
                   catMaybes $
                   toList $
                   NE.zipWith (liftM2 (,) . Just) _txInputs resolvedOuts
    pRes <- lift $
            modifyTxpLocalData "txProcessTransaction" $
            processTxDo epoch bvd bootHolders resolved tipDB itw
>>>>>>> 6d85c7ef
    case pRes of
        Left er -> do
            logDebug $ sformat ("Transaction processing failed: " %build) txId
            throwError er
        Right _ ->
            logDebug
                (sformat ("Transaction is processed successfully: " %build) txId)
  where
<<<<<<< HEAD
    processTxDo ::
           EpochIndex
        -> ProcessTxContext
=======
    processTxDo
        :: EpochIndex
        -> BlockVersionData
        -> GenesisWStakeholders
        -> Utxo
>>>>>>> 6d85c7ef
        -> HeaderHash
        -> (TxId, TxAux)
        -> TxpLocalDataPure
        -> (Either ToilVerFailure (), TxpLocalDataPure)
    processTxDo curEpoch ctx tipDB tx txld@(uv, mp, undo, tip, ())
        | tipDB /= tip = (Left $ ToilTipsMismatch tipDB tip, txld)
        | otherwise =
            let action :: ExceptT ToilVerFailure (ToilT () ProcessTxMode) TxUndo
                action = processTx curEpoch tx
                res :: (Either ToilVerFailure TxUndo, ToilModifier)
                res =
                    usingReader ctx $
                    runToilTLocal uv mp undo $ runExceptT action
            in case res of
                   (Left er, _) -> (Left er, txld)
                   (Right _, ToilModifier {..}) ->
                       ( Right ()
                       , (_tmUtxo, _tmMemPool, _tmUndos, tip, _tmExtra))

-- | 1. Recompute UtxoView by current MemPool
-- | 2. Remove invalid transactions from MemPool
-- | 3. Set new tip to txp local data
txNormalize
    :: ( TxpLocalWorkMode ctx m
       , MonadSlots m)
    => m ()
txNormalize = getCurrentSlot >>= \case
    Nothing -> do
        tip <- GS.getTip
        -- Clear and update tip
        setTxpLocalData "txNormalize" (mempty, def, mempty, tip, def)
    Just (siEpoch -> epoch) -> do
        utxoTip <- GS.getTip
        localTxs <- getLocalTxs
        ToilModifier {..} <-
            runDBToil $ execToilTLocal mempty def mempty $ normalizeToil epoch localTxs
        setTxpLocalData "txNormalize" (_tmUtxo, _tmMemPool, _tmUndos, utxoTip, _tmExtra)<|MERGE_RESOLUTION|>--- conflicted
+++ resolved
@@ -30,18 +30,11 @@
                                               getUtxoModifier, modifyTxpLocalData,
                                               setTxpLocalData)
 import           Pos.Txp.Toil                (GenericToilModifier (..),
-<<<<<<< HEAD
-                                              GenesisStakeholders, MonadUtxoRead (..),
-                                              ToilModifier, ToilT, ToilVerFailure (..),
-                                              Utxo, execToilTLocal, normalizeToil,
-                                              processTx, runDBToil, runToilTLocal,
-                                              utxoGet, utxoGetReader)
-=======
-                                              MonadUtxoRead (..), ToilVerFailure (..),
+                                              MonadUtxoRead (..), ToilModifier, ToilT,
+                                              ToilVerFailure (..), ToilVerFailure (..),
                                               Utxo, evalUtxoStateT, execToilTLocal,
                                               normalizeToil, processTx, runDBToil,
-                                              runToilTLocal, utxoGet)
->>>>>>> 6d85c7ef
+                                              runToilTLocal, utxoGetReader)
 
 type TxpLocalWorkMode ctx m =
     ( MonadIO m
@@ -56,14 +49,14 @@
 
 -- Base context for tx processing in.
 data ProcessTxContext = ProcessTxContext
-    { _ptcGenStakeholders :: !GenesisStakeholders
+    { _ptcGenStakeholders :: !GenesisWStakeholders
     , _ptcAdoptedBVData   :: !BlockVersionData
     , _ptcUtxoBase        :: !Utxo
     }
 
 makeLenses ''ProcessTxContext
 
-instance HasLens GenesisStakeholders ProcessTxContext GenesisStakeholders where
+instance HasLens GenesisWStakeholders ProcessTxContext GenesisWStakeholders where
     lensOf = ptcGenStakeholders
 
 instance HasLens Utxo ProcessTxContext Utxo where
@@ -100,30 +93,20 @@
     (resolvedOuts, _) <- runDBToil $ runUM localUM $ mapM utxoGet _txInputs
     -- Resolved are unspent transaction outputs corresponding to input
     -- of given transaction.
-<<<<<<< HEAD
     let resolved =
             M.fromList $
             catMaybes $
             toList $ NE.zipWith (liftM2 (,) . Just) _txInputs resolvedOuts
     let ctx =
             ProcessTxContext
-            { _ptcAdoptedBVData = bvd
+            { _ptcGenStakeholders = bootHolders
+            , _ptcAdoptedBVData = bvd
             , _ptcUtxoBase = resolved
-            , _ptcGenStakeholders = genStks
             }
     pRes <-
         lift $
         modifyTxpLocalData "txProcessTransaction" $
         processTxDo epoch ctx tipDB itw
-=======
-    let resolved = M.fromList $
-                   catMaybes $
-                   toList $
-                   NE.zipWith (liftM2 (,) . Just) _txInputs resolvedOuts
-    pRes <- lift $
-            modifyTxpLocalData "txProcessTransaction" $
-            processTxDo epoch bvd bootHolders resolved tipDB itw
->>>>>>> 6d85c7ef
     case pRes of
         Left er -> do
             logDebug $ sformat ("Transaction processing failed: " %build) txId
@@ -132,17 +115,9 @@
             logDebug
                 (sformat ("Transaction is processed successfully: " %build) txId)
   where
-<<<<<<< HEAD
     processTxDo ::
            EpochIndex
         -> ProcessTxContext
-=======
-    processTxDo
-        :: EpochIndex
-        -> BlockVersionData
-        -> GenesisWStakeholders
-        -> Utxo
->>>>>>> 6d85c7ef
         -> HeaderHash
         -> (TxId, TxAux)
         -> TxpLocalDataPure
