--- conflicted
+++ resolved
@@ -35,7 +35,7 @@
 
 import           Pos.Core             (BlockVersionData, EpochIndex, HasConfiguration,
                                        HeaderHash, siEpoch)
-import           Pos.Core.Txp         (Tx (..), TxAux (..), TxId, TxUndo)
+import           Pos.Core.Txp         (Tx (..), TxAux (..), TxId)
 import           Pos.Crypto           (WithHash (..))
 import           Pos.DB.Class         (MonadDBRead, MonadGState (..))
 import qualified Pos.DB.GState.Common as GS
@@ -43,18 +43,6 @@
 import           Pos.Slotting         (MonadSlots (..))
 import           Pos.StateLock        (Priority (..), StateLock, StateLockMetrics,
                                        withStateLock)
-<<<<<<< HEAD
-import           Pos.Txp.MemState     (GenericTxpLocalData (..), MempoolExt, MonadTxpMem,
-                                       TxpLocalDataPure, TxpLocalWorkMode, askTxpMem,
-                                       getLocalTxs, getUtxoModifier, modifyTxpLocalData,
-                                       setTxpLocalData)
-import           Pos.Txp.Toil         (GenericToilModifier (..), MonadUtxoRead (..),
-                                       ToilModifier, ToilT, ToilVerFailure (..), Utxo,
-                                       execToilTLocal, mpLocalTxs, normalizeToil,
-                                       processTx, runDBToil, runToilTLocal, utxoGetReader)
-import           Pos.Txp.Topsort      (topsortTxs)
-=======
-import           Pos.Txp.Core         (Tx (..), TxAux (..), TxId, topsortTxs)
 import           Pos.Txp.MemState     (GenericTxpLocalData (..), GenericTxpLocalDataPure,
                                        MempoolExt, MonadTxpMem, TxpLocalWorkMode,
                                        askTxpMem, getLocalTxsMap, getUtxoModifier,
@@ -64,7 +52,7 @@
                                        Utxo, mpLocalTxs, normalizeToil, processTx,
                                        runDBToil, runToilTLocal, runToilTLocalExtra,
                                        utxoGetReader)
->>>>>>> 6b733e06
+import           Pos.Txp.Topsort      (topsortTxs)
 import           Pos.Util.Util        (HasLens (..), HasLens')
 
 -- Base context for tx processing in.
