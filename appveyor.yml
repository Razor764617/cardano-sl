--- conflicted
+++ resolved
@@ -85,11 +85,7 @@
 #   - stack hpc report cardano-sl cardano-sl-txp cardano-sl-core cardano-sl-db cardano-sl-update cardano-sl-godtossing cardano-sl-infra cardano-sl-lrc cardano-sl-ssc
 # Retry transient failures due to https://github.com/haskell/cabal/issues/4005
   # We intentionally don't build auxx here, because this build is for installer.
-<<<<<<< HEAD
-  - scripts\ci\appveyor-retry call stack install cardano-sl
-=======
   - scripts\ci\appveyor-retry call stack install cardano-sl cardano-sl-tools cardano-sl-wallet
->>>>>>> e74686f7
       -j 2
       --no-terminal
       --local-bin-path daedalus
