--- conflicted
+++ resolved
@@ -1,7 +1,7 @@
 {-# LANGUAGE DataKinds     #-}
 {-# LANGUAGE InstanceSigs  #-}
+{-# LANGUAGE TypeFamilies  #-}
 {-# LANGUAGE TypeOperators #-}
-{-# LANGUAGE TypeFamilies  #-}
 
 -- | Servant API for explorer
 
@@ -23,19 +23,14 @@
 import           Control.Monad.Catch          (try)
 import           Data.Proxy                   (Proxy (Proxy))
 
-<<<<<<< HEAD
-import           Pos.Explorer.Web.ClientTypes (Byte, CAda, CAddress, CAddressesFilter,
-                                               CAddressSummary, CBlockEntry, CBlockSummary,
-=======
 import           Pos.Explorer.Web.ClientTypes (Byte, CAda, CAddress, CAddressSummary,
-                                               CAddressesFilter, CBlockEntry, CBlockSummary,
->>>>>>> ab065d25
-                                               CGenesisAddressInfo, CGenesisSummary,
-                                               CHash, CTxBrief, CTxEntry, CTxId,
-                                               CTxSummary)
+                                               CAddressesFilter, CBlockEntry,
+                                               CBlockSummary, CGenesisAddressInfo,
+                                               CGenesisSummary, CHash, CTxBrief, CTxEntry,
+                                               CTxId, CTxSummary)
 import           Pos.Explorer.Web.Error       (ExplorerError)
 import           Pos.Types                    (EpochIndex)
-import           Pos.Util.Servant             (ModifiesApiRes (..), VerbMod, DQueryParam)
+import           Pos.Util.Servant             (DQueryParam, ModifiesApiRes (..), VerbMod)
 import           Servant.API                  ((:<|>), (:>), Capture, Get, JSON,
                                                QueryParam)
 import           Servant.Server               (ServantErr (..))
@@ -132,26 +127,16 @@
     :> "pages"
     :> "total"
     :> QueryParam "pageSize" Word
-<<<<<<< HEAD
     :> DQueryParam "filter" CAddressesFilter
     :> ExRes Get PageNumber
-=======
-    :> QueryParam "filter" CAddressesFilter
-    :> Get '[JSON] (Either ExplorerError PageNumber)
->>>>>>> ab065d25
 
 type GenesisAddressInfo = API
     :> "genesis"
     :> "address"
     :> QueryParam "page" Word
     :> QueryParam "pageSize" Word
-<<<<<<< HEAD
     :> DQueryParam "filter" CAddressesFilter
     :> ExRes Get [CGenesisAddressInfo]
-=======
-    :> QueryParam "filter" CAddressesFilter
-    :> Get '[JSON] (Either ExplorerError [CGenesisAddressInfo])
->>>>>>> ab065d25
 
 type TxsStats = (PageNumber, [(CTxId, Byte)])
 type StatsTxs = API
