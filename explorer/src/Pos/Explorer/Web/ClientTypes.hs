{-# OPTIONS_GHC -fno-warn-unused-top-binds #-}

{-# LANGUAGE RankNTypes #-}

-- | Types for using in purescript-bridge
module Pos.Explorer.Web.ClientTypes
       ( ExplorerMockMode (..)
       , prodMode
       , CHash (..)
       , CAddress (..)
       , CTxId (..)
       , CBlockEntry (..)
       , CTxEntry (..)
       , CBlockSummary (..)
       , CAddressType (..)
       , CAddressSummary (..)
       , CTxBrief (..)
       , CNetworkAddress (..)
       , CTxSummary (..)
       , CGenesisSummary (..)
       , CGenesisAddressInfo (..)
       , CAddressesFilter (..)
       , TxInternal (..)
       , CCoin
       , CAda (..)
       , EpochIndex (..)
       , LocalSlotIndex (..)
       , StakeholderId
       , Byte
       , mkCCoin
       , mkCCoinMB
       , toCHash
       , fromCHash
       , toCAddress
       , fromCAddress
       , toCTxId
       , fromCTxId
       , toBlockEntry
       , toTxEntry
       , toBlockSummary
       , toTxBrief
       , timestampToPosix
       , convertTxOutputs
       , convertTxOutputsMB
       , tiToTxEntry
       , encodeHashHex
       , decodeHashHex
       ) where

import qualified Prelude
import           Universum

<<<<<<< HEAD
import           Control.Lens                     (ix, _Left)
import qualified Data.ByteArray                   as BA
import           Data.Default                     (Default (..), def)
import qualified Data.List.NonEmpty               as NE
import           Data.Time.Clock.POSIX            (POSIXTime)
import           Formatting                       (sformat)
import           Pos.Binary                       (Bi, biSize)
import           Pos.Block.Core                   (Block, MainBlock, mainBlockSlot,
                                                   mainBlockTxPayload, mcdSlot)
import           Pos.Block.Types                  (Blund, Undo (..))
import           Pos.Core                         (HasConfiguration, timestampToPosix)
import           Pos.Crypto                       (AbstractHash, Hash, HashAlgorithm,
                                                   hash)

import           Pos.DB                           (MonadRealDB)
import           Pos.DB.Block                     (MonadBlockDB, blkGetBlund)
import           Pos.DB.Class                     (MonadDBRead)
import           Pos.DB.DB                        (getTipBlock)

import           Pos.Explorer                     (Page, TxExtra (..), getPageBlocks)
import qualified Pos.GState                       as GS
import           Pos.Lrc                          (getLeaders)
import           Pos.Merkle                       (getMerkleRoot, mtRoot)
import           Pos.Slotting                     (MonadSlots (..), MonadSlotsData,
                                                   getSlotStart)
=======
import           Control.Arrow                    ((&&&))
import           Control.Lens                     (ix, _Left)
import           Control.Monad.Error.Class        (throwError)
import qualified Data.ByteArray                   as BA
import           Data.Fixed                       (Micro, showFixed)
import qualified Data.List.NonEmpty               as NE
import           Data.Time.Clock.POSIX            (POSIXTime)
import           Formatting                       (build, sformat, (%))
import           Pos.Binary                       (Bi, biSize)
import           Pos.Block.Core                   (MainBlock, mainBlockSlot,
                                                   mainBlockTxPayload, mcdSlot)
import           Pos.Block.Types                  (Undo (..))
import           Pos.Core                         (HasConfiguration, timestampToPosix)
import           Pos.Crypto                       (Hash, hash)
import           Pos.DB.Block                     (MonadBlockDB)
import           Pos.DB.Class                     (MonadDBRead)
import           Pos.DB.Rocks                     (MonadRealDB)
import           Pos.Explorer                     (TxExtra (..))
import qualified Pos.GState                       as GS
import           Pos.Lrc                          (getLeaders)
import           Pos.Merkle                       (getMerkleRoot, mtRoot)
import           Pos.Slotting                     (MonadSlots (..), getSlotStart)
>>>>>>> fb62812f
import           Pos.Ssc.GodTossing               (SscGodTossing)
import           Pos.Ssc.GodTossing.Configuration (HasGtConfiguration)
import           Pos.Txp                          (Tx (..), TxId, TxOut (..),
                                                   TxOutAux (..), TxUndo, txpTxs,
                                                   _txOutputs)
<<<<<<< HEAD
import           Pos.Types                        (Address, Coin, EpochIndex, HeaderHash,
                                                   LocalSlotIndex, SlotId (..),
                                                   SlotLeaders, StakeholderId, Timestamp,
                                                   addressF, coinToInteger,
                                                   decodeTextAddress, gbHeader,
                                                   gbhConsensus, getEpochIndex,
=======
import           Pos.Types                        (Address, AddressHash, Coin, EpochIndex,
                                                   LocalSlotIndex, SlotId (..),
                                                   StakeholderId, Timestamp, addressF,
                                                   coinToInteger, decodeTextAddress,
                                                   gbHeader, gbhConsensus, getEpochIndex,
>>>>>>> fb62812f
                                                   getSlotIndex, headerHash, mkCoin,
                                                   prevBlockL, sumCoins, unsafeAddCoin,
                                                   unsafeGetCoin, unsafeIntegerToCoin,
                                                   unsafeSubCoin)
<<<<<<< HEAD
import           Prelude                          ()
=======
>>>>>>> fb62812f
import           Serokell.Data.Memory.Units       (Byte)
import           Serokell.Util.Base16             as SB16
import           Servant.API                      (FromHttpApiData (..))


-------------------------------------------------------------------------------------
-- Explorer mock mode
--
-- The simple data structure that encapsulates functions that use CSL. We want to "cut"
-- them out of the picture in order to be able to mock them.
-------------------------------------------------------------------------------------

-- TODO(KS): A reader `ReaderT (ExplorerMockMode m ssc) m a` would be convenient.
-- | A simple data structure that holds all the foreign functions Explorer needs to call.
-- `emm`.
data ExplorerMockMode m ssc = ExplorerMockMode
    { emmGetTipBlock
          :: MonadBlockDB ssc m
          => m (Block ssc)
    , emmGetPageBlocks
          :: MonadDBRead m
          => Page
          -> m (Maybe [HeaderHash])
    , emmGetBlundFromHH
          :: MonadBlockDB ssc m
          => HeaderHash
          -> m (Maybe (Blund ssc))
    , emmGetSlotStart
          :: forall ctx. MonadSlotsData ctx m
          => SlotId
          -> m (Maybe Timestamp)
    , emmGetLeadersFromEpoch
          :: MonadDBRead m
          => EpochIndex
          -> m (Maybe SlotLeaders)
    }

-- | This is what we use in production when we run Explorer.
prodMode :: forall m. ExplorerMockMode m SscGodTossing
prodMode = ExplorerMockMode {
      emmGetTipBlock            = getTipBlock,
      emmGetPageBlocks          = getPageBlocks,
      emmGetBlundFromHH         = blkGetBlund,
      emmGetSlotStart           = getSlotStart,
      emmGetLeadersFromEpoch    = getLeaders
    }

-- | So we can just reuse the default instance and change individial functions.
-- On one side, it removes the compile error(s) for having all functions implemented.
-- On the other side, it moves that error into runtime and enables simple mocking.
-- This is a good thing once we have a larger amount of functions, like in _explorer_,
-- and this gives us the flexibility to "mock" whichever we want.
instance Default (ExplorerMockMode m SscGodTossing) where
  def = ExplorerMockMode {
        emmGetTipBlock            = errorImpl,
        emmGetPageBlocks          = errorImpl,
        emmGetBlundFromHH         = errorImpl,
        emmGetSlotStart           = errorImpl,
        emmGetLeadersFromEpoch    = errorImpl
      }
    where
      errorImpl = error "Cannot be used, please implement this function!"

-------------------------------------------------------------------------------------
-- Hash types
-------------------------------------------------------------------------------------

-- See this page for more explanation - https://cardanodocs.com/cardano/addresses/
-- We have the general type @AbstractHash@ for all hashes we use. It's being parametrized
-- by two types - AbstractHash algo a - the hashing algorithm and the phantom type for
-- extra safety (can be a @Tx@, an @Address@ and so on, ...).
--
-- The following types explain the situation better:
--
-- type AddressHash   = AbstractHash Blake2b_224
-- type Hash          = AbstractHash Blake2b_256
--
-- type TxId          = Hash Tx = AbstractHash Blake2b_256 Tx
-- type StakeholderId = AddressHash PublicKey = AbstractHash Blake2b_224 PublicKey
--
-- From there on we have the client types that we use to represent the actual hashes.
-- The client types are really the hash bytes converted to Base16 address.

-- | Client hash
newtype CHash = CHash Text
  deriving (Show, Eq, Generic, Buildable, Hashable)

-- | Client address. The address may be from either Cardano or RSCoin.
newtype CAddress = CAddress Text
    deriving (Show, Eq, Generic, Buildable, Hashable)

-- | Client transaction id
newtype CTxId = CTxId CHash
    deriving (Show, Eq, Generic, Buildable, Hashable)

-------------------------------------------------------------------------------------
-- Client-server, server-client transformation functions
-------------------------------------------------------------------------------------

-- | Transformation of core hash-types to client representation.
encodeHashHex
    :: forall algo a. (Bi a)
    => AbstractHash algo a
    -> Text
encodeHashHex = SB16.encode . BA.convert

-- | A required instance for decoding.
instance ToString ByteString where
  toString = toString . SB16.encode

-- | Decoding the text to the original form.
decodeHashHex
    :: forall algo a. (HashAlgorithm algo, Bi (AbstractHash algo a))
    => Text
    -> Either Text (AbstractHash algo a)
decodeHashHex hashText = do
  hashBinary <- SB16.decode hashText
  over _Left toText $ readEither hashBinary

-------------------------------------------------------------------------------------
-- Client hashes functions
-------------------------------------------------------------------------------------

toCHash :: forall a. (Bi a) => Hash a -> CHash
toCHash = CHash . encodeHashHex

fromCHash :: forall a. (Bi (Hash a)) => CHash -> Either Text (Hash a)
fromCHash (CHash h) = decodeHashHex h

toCAddress :: Address -> CAddress
toCAddress = CAddress . sformat addressF

fromCAddress :: CAddress -> Either Text Address
fromCAddress (CAddress addr) = decodeTextAddress addr

toCTxId :: TxId -> CTxId
toCTxId = CTxId . toCHash

fromCTxId :: CTxId -> Either Text TxId
fromCTxId (CTxId (CHash txId)) = decodeHashHex txId

-------------------------------------------------------------------------------------
-- Composite types
-------------------------------------------------------------------------------------

newtype CCoin = CCoin
    { getCoin :: Text
    } deriving (Show, Generic)

mkCCoin :: Coin -> CCoin
mkCCoin = CCoin . show . unsafeGetCoin

mkCCoinMB :: Maybe Coin -> CCoin
mkCCoinMB = maybe (CCoin "N/A") mkCCoin

newtype CAda = CAda
    { getAda :: Micro
    } deriving (Generic)

instance Show CAda where
    show (CAda ada) = showFixed True ada

-- | List of block entries is returned from "get latest N blocks" endpoint
data CBlockEntry = CBlockEntry
    { cbeEpoch      :: !Word64
    , cbeSlot       :: !Word16
    , cbeBlkHash    :: !CHash
    , cbeTimeIssued :: !(Maybe POSIXTime)
    , cbeTxNum      :: !Word
    , cbeTotalSent  :: !CCoin
    , cbeSize       :: !Word64
    , cbeBlockLead  :: !(Maybe Text) -- todo (ks): Maybe CAddress?
    , cbeFees       :: !CCoin
    } deriving (Show, Generic)

toBlockEntry
    :: forall ctx m .
    ( MonadBlockDB SscGodTossing m
    , MonadDBRead m
    , MonadSlots ctx m
    , MonadThrow m
    , HasConfiguration
    )
    => ExplorerMockMode m SscGodTossing
    -> (MainBlock SscGodTossing, Undo)
    -> m CBlockEntry
toBlockEntry mode (blk, Undo{..}) = do

    -- The CSL interface functions which can be mocked.
    let getSlotStartE           = emmGetSlotStart mode

    blkSlotStart      <- getSlotStartE $ blk ^. gbHeader . gbhConsensus . mcdSlot

    -- Get the header slot, from which we can fetch epoch and slot index.
    let blkHeaderSlot = blk ^. mainBlockSlot
        epochIndex    = siEpoch blkHeaderSlot
        slotIndex     = siSlot  blkHeaderSlot

    -- Find the epoch and slot leader
    epochSlotLeader   <- getLeaderFromEpochSlotE mode epochIndex slotIndex

    -- Fill required fields for @CBlockEntry@
    let cbeEpoch      = getEpochIndex epochIndex
        cbeSlot       = getSlotIndex  slotIndex
        cbeBlkHash    = toCHash $ headerHash blk
        cbeTimeIssued = timestampToPosix <$> blkSlotStart
        txs           = toList $ blk ^. mainBlockTxPayload . txpTxs
        cbeTxNum      = fromIntegral $ length txs
        addOutCoins c = unsafeAddCoin c . totalTxOutMoney
        totalRecvCoin = unsafeIntegerToCoin . sumCoins <$> traverse totalTxInMoney undoTx
        totalSentCoin = foldl' addOutCoins (mkCoin 0) txs
        cbeTotalSent  = mkCCoin $ totalSentCoin
        cbeSize       = fromIntegral $ biSize blk
        cbeFees       = mkCCoinMB $ (`unsafeSubCoin` totalSentCoin) <$> totalRecvCoin

        -- A simple reconstruction of the AbstractHash, could be better?
        cbeBlockLead  = encodeHashHex <$> epochSlotLeader


    return CBlockEntry {..}


-- | Get leader from epoch and slot in order to display them on the frontend.
-- Returning @Maybe@ is the simplest implementation for now, since it's hard
-- to forsee what is and what will the state of leaders be at any given moment.
getLeaderFromEpochSlot
    :: (MonadBlockDB SscGodTossing m, MonadDBRead m)
    => EpochIndex
    -> LocalSlotIndex
    -> m (Maybe StakeholderId)
getLeaderFromEpochSlot epochIndex slotIndex =
    getLeaderFromEpochSlotE prodMode epochIndex slotIndex


getLeaderFromEpochSlotE
    :: (MonadBlockDB SscGodTossing m, MonadDBRead m)
    => ExplorerMockMode m SscGodTossing
    -> EpochIndex
    -> LocalSlotIndex
    -> m (Maybe StakeholderId)
getLeaderFromEpochSlotE mode epochIndex slotIndex = do
    -- Get the function from mode so we can mock the data.
    let getLeadersFromEpochE = emmGetLeadersFromEpoch mode
    -- Get leaders from the database
    leadersMaybe <- getLeadersFromEpochE epochIndex
    -- If we have leaders for the given epoch, find the leader that is leading
    -- the slot we are interested in. If we find it, return it, otherwise
    -- return @Nothing@.
    pure $ leadersMaybe >>= \leaders -> leaders ^? ix intSlotIndex
  where
    intSlotIndex = fromIntegral $ getSlotIndex slotIndex


-- | List of tx entries is returned from "get latest N transactions" endpoint
data CTxEntry = CTxEntry
    { cteId         :: !CTxId
    , cteTimeIssued :: !(Maybe POSIXTime)
    , cteAmount     :: !CCoin
    } deriving (Show, Generic)

totalTxOutMoney :: Tx -> Coin
totalTxOutMoney =
    unsafeIntegerToCoin . sumCoins . map txOutValue . _txOutputs

totalTxInMoney :: TxUndo -> Maybe Coin
totalTxInMoney =
    fmap (unsafeIntegerToCoin . sumCoins . NE.map (txOutValue . toaOut)) . sequence

toTxEntry :: Maybe Timestamp -> Tx -> CTxEntry
toTxEntry ts tx = CTxEntry {..}
  where
    cteId         = toCTxId $ hash tx
    cteTimeIssued = timestampToPosix <$> ts
    cteAmount     = mkCCoin $ totalTxOutMoney tx

-- | Data displayed on block summary page
data CBlockSummary = CBlockSummary
    { cbsEntry      :: !CBlockEntry
    , cbsPrevHash   :: !CHash
    , cbsNextHash   :: !(Maybe CHash)
    , cbsMerkleRoot :: !CHash
    } deriving (Show, Generic)

toBlockSummary
    :: forall ctx m.
    ( MonadBlockDB SscGodTossing m
    , MonadDBRead m
    , MonadRealDB ctx m
    , MonadSlots ctx m
    , MonadThrow m
    , HasConfiguration
    , HasGtConfiguration
    )
    => ExplorerMockMode m SscGodTossing
    -> (MainBlock SscGodTossing, Undo)
    -> m CBlockSummary
toBlockSummary mode blund@(blk, _) = do
    cbsEntry    <- toBlockEntry mode blund
    cbsNextHash <- fmap toCHash <$> GS.resolveForwardLink blk

    let blockTxs      = blk ^. mainBlockTxPayload . txpTxs

    let cbsPrevHash   = toCHash $ blk ^. prevBlockL
    let cbsMerkleRoot = toCHash . getMerkleRoot . mtRoot $ blockTxs

    return CBlockSummary {..}

data CAddressType =
      CPubKeyAddress
    | CScriptAddress
    | CRedeemAddress
    | CUnknownAddress
    deriving (Show, Generic)

data CAddressSummary = CAddressSummary
    { caAddress :: !CAddress
    , caType    :: !CAddressType
    , caTxNum   :: !Word
    , caBalance :: !CCoin
    , caTxList  :: ![CTxBrief]
    } deriving (Show, Generic)

data CTxBrief = CTxBrief
    { ctbId         :: !CTxId
    , ctbTimeIssued :: !(Maybe POSIXTime)
    , ctbInputs     :: ![Maybe (CAddress, CCoin)]
    , ctbOutputs    :: ![(CAddress, CCoin)]
    , ctbInputSum   :: !CCoin
    , ctbOutputSum  :: !CCoin
    } deriving (Show, Generic)

newtype CNetworkAddress = CNetworkAddress Text
    deriving (Show, Generic)

data CTxSummary = CTxSummary
    { ctsId              :: !CTxId
    , ctsTxTimeIssued    :: !(Maybe POSIXTime)
    , ctsBlockTimeIssued :: !(Maybe POSIXTime)
    , ctsBlockHeight     :: !(Maybe Word)
    , ctsBlockEpoch      :: !(Maybe Word64)
    , ctsBlockSlot       :: !(Maybe Word16)
    , ctsBlockHash       :: !(Maybe CHash)
    , ctsRelayedBy       :: !(Maybe CNetworkAddress)
    , ctsTotalInput      :: !CCoin
    , ctsTotalOutput     :: !CCoin
    , ctsFees            :: !CCoin
    , ctsInputs          :: ![Maybe (CAddress, CCoin)]
    , ctsOutputs         :: ![(CAddress, CCoin)]
    } deriving (Show, Generic)

data CGenesisSummary = CGenesisSummary
    { cgsNumTotal               :: !Int
    , cgsNumRedeemed            :: !Int
    , cgsNumNotRedeemed         :: !Int
    , cgsRedeemedAmountTotal    :: !CCoin
    , cgsNonRedeemedAmountTotal :: !CCoin
    } deriving (Show, Generic)

data CGenesisAddressInfo = CGenesisAddressInfo
    { cgaiCardanoAddress :: !CAddress
    -- Commenting out RSCoin address since currently genesisUtxo stores
    -- only Cardano addresses, which are essentially hashes of RSCoin addresses
    -- and therefore cannot be converted to them. Hence we should enable RSCoin
    -- addresses here only after we start storing them in genesisUtxo.
    -- , cgaiRSCoinAddress  :: !CAddress
    , cgaiGenesisAmount  :: !CCoin
    , cgaiIsRedeemed     :: !Bool
    } deriving (Show, Generic)

data CAddressesFilter =
      RedeemedAddresses
    | NonRedeemedAddresses
    | AllAddresses
    deriving (Show, Generic)

--------------------------------------------------------------------------------
-- FromHttpApiData instances
--------------------------------------------------------------------------------

instance FromHttpApiData CHash where
    -- Force the free type @a@ to a type `()` so we can get a witness
    -- for the `Bi` and `Typeable` instances.
    parseUrlPiece url = toCHash @() <$> decodeHashHex url

instance FromHttpApiData CAddress where
    parseUrlPiece = pure . CAddress

instance FromHttpApiData CTxId where
    parseUrlPiece = pure . CTxId . CHash

instance FromHttpApiData CAddressesFilter where
    parseUrlPiece "all" = pure AllAddresses
    parseUrlPiece "redeemed" = pure RedeemedAddresses
    parseUrlPiece "notredeemed" = pure NonRedeemedAddresses
    parseUrlPiece other = throwError $
        sformat ("Unknown option '"%build%"'. "%
            "Valid options are 'all', 'redeemed' and 'notredeemed'.") other

-- TODO: When we have a generic enough `readEither`
-- instance FromHttpApiData LocalSlotIndex where
--     parseUrlPiece = readEither

--------------------------------------------------------------------------------
-- NFData instances
--------------------------------------------------------------------------------

instance NFData CBlockEntry
instance NFData CHash
instance NFData CCoin

--------------------------------------------------------------------------------
-- Helper types and conversions
--------------------------------------------------------------------------------

data TxInternal = TxInternal
    { tiExtra :: !TxExtra
    , tiTx    :: !Tx
    } deriving (Show, Eq)

instance Ord TxInternal where
    compare = comparing tiTx

tiTimestamp :: TxInternal -> Maybe Timestamp
tiTimestamp = teReceivedTime . tiExtra

tiToTxEntry :: TxInternal -> CTxEntry
tiToTxEntry txi@TxInternal{..} = toTxEntry (tiTimestamp txi) tiTx

convertTxOutputsMB :: [Maybe TxOut] -> [Maybe (CAddress, Coin)]
convertTxOutputsMB = map (fmap $ toCAddress . txOutAddress &&& txOutValue)

convertTxOutputs :: [TxOut] -> [(CAddress, Coin)]
convertTxOutputs = map (toCAddress . txOutAddress &&& txOutValue)

toTxBrief :: TxInternal -> CTxBrief
toTxBrief txi = CTxBrief {..}
  where
    tx            = tiTx txi
    ts            = tiTimestamp txi
    ctbId         = toCTxId $ hash tx
    ctbTimeIssued = timestampToPosix <$> ts
    ctbInputs     = map (fmap (second mkCCoin)) txInputsMB
    ctbOutputs    = map (second mkCCoin) txOutputs
    ctbInputSum   = sumCoinOfInputsOutputs txInputsMB
    ctbOutputSum  = sumCoinOfInputsOutputs $ map Just txOutputs

    txInputsMB    = convertTxOutputsMB $ map (fmap toaOut) $ NE.toList $
                    teInputOutputs (tiExtra txi)
    txOutputs     = convertTxOutputs . NE.toList $ _txOutputs tx

-- | Sums the coins of inputs and outputs
sumCoinOfInputsOutputs :: [Maybe (CAddress, Coin)] -> CCoin
sumCoinOfInputsOutputs addressListMB
    | Just addressList <- sequence addressListMB = do
        -- | Get total number of coins from an address
        let addressCoins :: (CAddress, Coin) -> Integer
            addressCoins (_, coin) = coinToInteger coin

        -- | Arbitrary precision, so we don't overflow
        let addressCoinList :: [Integer]
            addressCoinList = addressCoins <$> addressList
        mkCCoin $ mkCoin $ fromIntegral $ sum addressCoinList
    | otherwise = mkCCoinMB Nothing<|MERGE_RESOLUTION|>--- conflicted
+++ resolved
@@ -50,13 +50,15 @@
 import qualified Prelude
 import           Universum
 
-<<<<<<< HEAD
+import           Control.Arrow                    ((&&&))
 import           Control.Lens                     (ix, _Left)
+import           Control.Monad.Error.Class        (throwError)
 import qualified Data.ByteArray                   as BA
 import           Data.Default                     (Default (..), def)
+import           Data.Fixed                       (Micro, showFixed)
 import qualified Data.List.NonEmpty               as NE
 import           Data.Time.Clock.POSIX            (POSIXTime)
-import           Formatting                       (sformat)
+import           Formatting                       (build, sformat, (%))
 import           Pos.Binary                       (Bi, biSize)
 import           Pos.Block.Core                   (Block, MainBlock, mainBlockSlot,
                                                    mainBlockTxPayload, mcdSlot)
@@ -76,60 +78,26 @@
 import           Pos.Merkle                       (getMerkleRoot, mtRoot)
 import           Pos.Slotting                     (MonadSlots (..), MonadSlotsData,
                                                    getSlotStart)
-=======
-import           Control.Arrow                    ((&&&))
-import           Control.Lens                     (ix, _Left)
-import           Control.Monad.Error.Class        (throwError)
-import qualified Data.ByteArray                   as BA
-import           Data.Fixed                       (Micro, showFixed)
-import qualified Data.List.NonEmpty               as NE
-import           Data.Time.Clock.POSIX            (POSIXTime)
-import           Formatting                       (build, sformat, (%))
-import           Pos.Binary                       (Bi, biSize)
-import           Pos.Block.Core                   (MainBlock, mainBlockSlot,
-                                                   mainBlockTxPayload, mcdSlot)
-import           Pos.Block.Types                  (Undo (..))
-import           Pos.Core                         (HasConfiguration, timestampToPosix)
-import           Pos.Crypto                       (Hash, hash)
-import           Pos.DB.Block                     (MonadBlockDB)
-import           Pos.DB.Class                     (MonadDBRead)
-import           Pos.DB.Rocks                     (MonadRealDB)
-import           Pos.Explorer                     (TxExtra (..))
-import qualified Pos.GState                       as GS
-import           Pos.Lrc                          (getLeaders)
-import           Pos.Merkle                       (getMerkleRoot, mtRoot)
-import           Pos.Slotting                     (MonadSlots (..), getSlotStart)
->>>>>>> fb62812f
 import           Pos.Ssc.GodTossing               (SscGodTossing)
 import           Pos.Ssc.GodTossing.Configuration (HasGtConfiguration)
 import           Pos.Txp                          (Tx (..), TxId, TxOut (..),
                                                    TxOutAux (..), TxUndo, txpTxs,
                                                    _txOutputs)
-<<<<<<< HEAD
 import           Pos.Types                        (Address, Coin, EpochIndex, HeaderHash,
                                                    LocalSlotIndex, SlotId (..),
                                                    SlotLeaders, StakeholderId, Timestamp,
                                                    addressF, coinToInteger,
                                                    decodeTextAddress, gbHeader,
                                                    gbhConsensus, getEpochIndex,
-=======
-import           Pos.Types                        (Address, AddressHash, Coin, EpochIndex,
-                                                   LocalSlotIndex, SlotId (..),
-                                                   StakeholderId, Timestamp, addressF,
-                                                   coinToInteger, decodeTextAddress,
-                                                   gbHeader, gbhConsensus, getEpochIndex,
->>>>>>> fb62812f
                                                    getSlotIndex, headerHash, mkCoin,
                                                    prevBlockL, sumCoins, unsafeAddCoin,
                                                    unsafeGetCoin, unsafeIntegerToCoin,
                                                    unsafeSubCoin)
-<<<<<<< HEAD
-import           Prelude                          ()
-=======
->>>>>>> fb62812f
+
 import           Serokell.Data.Memory.Units       (Byte)
 import           Serokell.Util.Base16             as SB16
 import           Servant.API                      (FromHttpApiData (..))
+
 
 
 -------------------------------------------------------------------------------------
