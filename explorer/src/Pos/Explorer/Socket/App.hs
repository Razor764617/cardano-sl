--- conflicted
+++ resolved
@@ -12,63 +12,6 @@
        , toConfig
        ) where
 
-<<<<<<< HEAD
-import           Universum                      hiding (on)
-
-import qualified Control.Concurrent.STM         as STM
-import           Control.Lens                   ((<<.=))
-import           Control.Monad.State.Class      (MonadState (..))
-import qualified Data.Set                       as S
-import           Data.Time.Units                (Millisecond)
-import           Ether.TaggedTrans              ()
-import           Formatting                     (int, sformat, (%))
-import qualified GHC.Exts                       as Exts
-import           Network.EngineIO               (SocketId)
-import           Network.EngineIO.Wai           (WaiMonad, toWaiApplication, waiAPI)
-import           Network.HTTP.Types.Status      (status404)
-import           Network.SocketIO               (RoutingTable, Socket,
-                                                 appendDisconnectHandler, initialize,
-                                                 socketId)
-import           Network.Wai                    (Application, Middleware, Request,
-                                                 Response, pathInfo, responseLBS)
-import           Network.Wai.Handler.Warp       (Settings, defaultSettings, runSettings,
-                                                 setPort)
-import           Network.Wai.Middleware.Cors    (CorsResourcePolicy, cors, corsOrigins,
-                                                 simpleCorsResourcePolicy)
-import           Serokell.Util.Text             (listJson)
-import           System.Wlog                    (CanLog, HasLoggerName, LoggerName,
-                                                 NamedPureLogger, WithLogger,
-                                                 getLoggerName, logDebug, logInfo,
-                                                 logWarning, modifyLoggerName,
-                                                 usingLoggerName)
-
-import           Pos.Block.Types                (Blund)
-import           Pos.Core                       (addressF, siEpoch)
-import           Pos.Core.Types                 (SlotId (..))
-import qualified Pos.GState                     as DB
-import           Pos.Slotting                   (MonadSlots (getCurrentSlot))
-
-import           Pos.Explorer.Aeson.ClientTypes ()
-import           Pos.Explorer.Socket.Holder     (ConnectionsState, ConnectionsVar,
-                                                 askingConnState, mkConnectionsState,
-                                                 withConnState)
-import           Pos.Explorer.Socket.Methods    (ClientEvent (..), ServerEvent (..),
-                                                 Subscription (..), finishSession,
-                                                 getBlockTxs, getBlundsFromTo, getTxInfo,
-                                                 notifyAddrSubscribers,
-                                                 notifyBlocksLastPageSubscribers,
-                                                 notifyEpochsLastPageSubscribers,
-                                                 notifyTxsSubscribers, startSession,
-                                                 subscribeAddr, subscribeBlocksLastPage,
-                                                 subscribeEpochsLastPage,
-                                                 subscribeTxs, unsubscribeAddr,
-                                                 unsubscribeBlocksLastPage,
-                                                 unsubscribeEpochsLastPage, unsubscribeTxs)
-import           Pos.Explorer.Socket.Util       (emitJSON, forkAccompanion, on, on_,
-                                                 regroupBySnd, runPeriodicallyUnless)
-import           Pos.Explorer.Web.ClientTypes   (cteId, tiToTxEntry)
-import           Pos.Explorer.Web.Server        (ExplorerMode, getMempoolTxs)
-=======
 import           Universum hiding (on)
 
 import qualified Control.Concurrent.STM as STM
@@ -94,24 +37,28 @@
                               usingLoggerName)
 
 import           Pos.Block.Types (Blund)
-import           Pos.Core (addressF)
+import           Pos.Core (addressF, siEpoch)
+import           Pos.Core.Types (SlotId (..))
 import qualified Pos.GState as DB
+import           Pos.Slotting (MonadSlots (getCurrentSlot))
 
 import           Pos.Explorer.Aeson.ClientTypes ()
+import           Pos.Explorer.ExplorerMode (ExplorerMode)
 import           Pos.Explorer.Socket.Holder (ConnectionsState, ConnectionsVar, askingConnState,
                                              mkConnectionsState, withConnState)
 import           Pos.Explorer.Socket.Methods (ClientEvent (..), ServerEvent (..), Subscription (..),
                                               finishSession, getBlockTxs, getBlundsFromTo,
                                               getTxInfo, notifyAddrSubscribers,
-                                              notifyBlocksLastPageSubscribers, notifyTxsSubscribers,
-                                              startSession, subscribeAddr, subscribeBlocksLastPage,
-                                              subscribeTxs, unsubscribeAddr,
-                                              unsubscribeBlocksLastPage, unsubscribeTxs)
+                                              notifyBlocksLastPageSubscribers, notifyEpochsLastPageSubscribers,
+                                              notifyTxsSubscribers, startSession,
+                                              subscribeAddr, subscribeBlocksLastPage,
+                                              subscribeEpochsLastPage, subscribeTxs,
+                                              unsubscribeAddr, unsubscribeBlocksLastPage,
+                                              unsubscribeEpochsLastPage, unsubscribeTxs)
 import           Pos.Explorer.Socket.Util (emitJSON, forkAccompanion, on, on_, regroupBySnd,
                                            runPeriodicallyUnless)
 import           Pos.Explorer.Web.ClientTypes (cteId, tiToTxEntry)
-import           Pos.Explorer.Web.Server (ExplorerMode, getMempoolTxs)
->>>>>>> 9d8d9035
+import           Pos.Explorer.Web.Server (getMempoolTxs)
 
 
 data NotifierSettings = NotifierSettings
