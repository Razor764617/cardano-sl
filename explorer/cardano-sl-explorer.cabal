--- conflicted
+++ resolved
@@ -29,15 +29,9 @@
                         Pos.Explorer.Socket.Util
 
                         Pos.Explorer.Web.Transform
-<<<<<<< HEAD
-
-  build-depends:        base
-                      , aeson
-=======
   build-depends:        aeson
                       , base
                       , base16-bytestring
->>>>>>> ee875e5e
                       , binary
                       , bytestring
                       , containers
