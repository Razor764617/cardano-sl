-- | This module tests some invariants on constants.

module Test.Pos.ConstantsSpec
       ( spec
       ) where

import           Universum

import           Pos.Core                 (SystemTag (..))
import           Pos.Update.Configuration (HasUpdateConfiguration, ourSystemTag)

import           Test.Hspec               (Expectation, Spec, describe, it, shouldSatisfy)
import           Test.Pos.Configuration   (withDefUpdateConfiguration)

-- | @currentSystemTag@ is a value obtained at compile time with TemplateHaskell
-- that represents that current system's platform (i.e. where it was compiled).
-- As of the @cardano-sl-1.0.4@, the only officially supported systems are @win64@ and
-- @macos64@ (@linux64@ can be built and used from source).
-- If @currentSystemTag@ is not one of these two when this test is ran with
-- @cardano-sl-1.0.4@, something has gone wrong.
systemTagCheck :: HasUpdateConfiguration => Expectation
systemTagCheck = do
<<<<<<< HEAD
    -- TODO [CSL-2173]: Refactor
    sysTags <- mapM (either error return . mkSystemTag) ["linux64", "macos64", "win64"]
    let felem = flip elem
=======
    let sysTags = map SystemTag ["linux64", "macos64", "win64"]
        felem = flip elem
>>>>>>> 8721eb62
    ourSystemTag `shouldSatisfy` felem sysTags

spec :: Spec
spec = withDefUpdateConfiguration $ describe "Constants" $ do
    describe "Configuration constants" $ do
        it "currentSystemTag" $ systemTagCheck<|MERGE_RESOLUTION|>--- conflicted
+++ resolved
@@ -20,14 +20,8 @@
 -- @cardano-sl-1.0.4@, something has gone wrong.
 systemTagCheck :: HasUpdateConfiguration => Expectation
 systemTagCheck = do
-<<<<<<< HEAD
-    -- TODO [CSL-2173]: Refactor
-    sysTags <- mapM (either error return . mkSystemTag) ["linux64", "macos64", "win64"]
-    let felem = flip elem
-=======
     let sysTags = map SystemTag ["linux64", "macos64", "win64"]
         felem = flip elem
->>>>>>> 8721eb62
     ourSystemTag `shouldSatisfy` felem sysTags
 
 spec :: Spec
