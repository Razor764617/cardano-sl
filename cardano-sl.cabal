--- conflicted
+++ resolved
@@ -347,13 +347,10 @@
                         Pos.Wallet.Web.State.State
                         Pos.Wallet.Web.State.Storage
                         Pos.Wallet.Web.Tracking
-<<<<<<< HEAD
                         Pos.Wallet.Web.Tracking.BListener
                         Pos.Wallet.Web.Tracking.Sync
                         Pos.Wallet.Web.Tracking.Modifier
 
-=======
->>>>>>> a8b922ba
   build-depends:        QuickCheck
                       , MonadRandom
                       , acid-state
