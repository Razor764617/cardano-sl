resolver: lts-8.2

packages:
  - '.'
  - location:
<<<<<<< HEAD
      git: https://github.com/avieth/kademlia.git
      commit: 90c94245d86e4e6008734ab1c7d1e070a75e4834
=======
      git: https://github.com/serokell/kademlia.git
      commit: 21df94f41008f82ee023e8e0324c7e4a82c4fef2
>>>>>>> e908273a
    extra-dep: true
  - location:
      git: https://github.com/avieth/network-transport
      commit: f2321a103f53f51d36c99383132e3ffa3ef1c401
    extra-dep: true
  - location:
      git: https://github.com/avieth/network-transport-tcp
<<<<<<< HEAD
      commit: ca42a954a15792f5ea8dc203e56fac8175b99c33
=======
      commit: eb1ed2fe4d4419c860ce060cb1091f7c8959134f
>>>>>>> e908273a
    extra-dep: true
  - location:
      git: https://github.com/avieth/network-transport-inmemory
      commit: 5d8ff2b07b9df35cf61329a3d975e2c8cf95c12a
    extra-dep: true

nix:
  enable: false
  packages: []

extra-deps:
  - serokell-util-0.1.3.5
  - time-units-1.0.0
  - log-warper-1.0.2
  - universum-0.3

flags: {}
extra-package-dbs: []<|MERGE_RESOLUTION|>--- conflicted
+++ resolved
@@ -3,13 +3,8 @@
 packages:
   - '.'
   - location:
-<<<<<<< HEAD
-      git: https://github.com/avieth/kademlia.git
-      commit: 90c94245d86e4e6008734ab1c7d1e070a75e4834
-=======
       git: https://github.com/serokell/kademlia.git
       commit: 21df94f41008f82ee023e8e0324c7e4a82c4fef2
->>>>>>> e908273a
     extra-dep: true
   - location:
       git: https://github.com/avieth/network-transport
@@ -17,11 +12,7 @@
     extra-dep: true
   - location:
       git: https://github.com/avieth/network-transport-tcp
-<<<<<<< HEAD
-      commit: ca42a954a15792f5ea8dc203e56fac8175b99c33
-=======
       commit: eb1ed2fe4d4419c860ce060cb1091f7c8959134f
->>>>>>> e908273a
     extra-dep: true
   - location:
       git: https://github.com/avieth/network-transport-inmemory
