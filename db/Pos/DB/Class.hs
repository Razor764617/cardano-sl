--- conflicted
+++ resolved
@@ -121,8 +121,6 @@
     -- with given key from DB corresponding to given tag.
     dbGet :: DBTag -> ByteString -> m (Maybe ByteString)
 
-<<<<<<< HEAD
-=======
     -- | Source producing iteration over given 'i'.
     dbIterSource ::
         ( DBIteratorClass i
@@ -130,29 +128,13 @@
         , Bi (IterValue i)
         ) => DBTag -> Proxy i -> Source (ResourceT m) (IterType i)
 
-    default dbGet :: (MonadTrans t, MonadDBRead n, t n ~ m) =>
-        DBTag -> ByteString -> m (Maybe ByteString)
-    dbGet tag = lift . dbGet tag
-
-    default dbIterSource :: forall n t i .
-        ( DBIteratorClass i
-        , Bi (IterKey i)
-        , Bi (IterValue i)
-        , MonadTrans t
-        , MonadDBRead n
-        , t n ~ m
-        )
-        => DBTag -> Proxy i -> Source (ResourceT m) (IterType i)
-    dbIterSource tag _ =
-        let (c :: Source (ResourceT n) (IterType i)) = dbIterSource tag (Proxy @i)
-        in hoist (hoist lift) c
-
->>>>>>> 763822c4
 instance {-# OVERLAPPABLE #-}
     (MonadDBRead m, MonadTrans t, MonadThrow (t m), MonadBaseControl IO (t m)) =>
         MonadDBRead (t m)
   where
     dbGet tag = lift . dbGet tag
+    dbIterSource tag (p :: Proxy i) =
+        hoist (hoist lift) (dbIterSource tag p)
 
 -- | Pure interface to the database. Combines read-only interface and
 -- ability to put raw bytes.
